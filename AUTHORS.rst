Development Lead
----------------

- Ian Stapleton Cordasco <graffatcolmingov@gmail.com>

- Matt Chung (@itsmemattchung)

Maintainer(s)
`````````````

- Barry Morrison (@esacteksab)

- Matt Chung (@itsmemattchung)

Requests
````````

- Kenneth Reitz <me@kennethreitz.com>

Design Advice
-------------

- Kenneth Reitz

Contributors
------------

- Dominik Dabrowski (@doda)

- Dave Lacey (@davelxmos)

- James Sullivan (@jsullivanlive)

- Dennis Kaarsemaker (@seveas)

- Hong Minhee (@dahlia)

- Paul Swartz (@paulswartz)

- Kristian Glass (@doismellburning)

- Alejandro Gómez (@alejandrogomez)

- Tom Parker (@palfrey)

- Malcolm Box (@mbox)

- Tom Petr (@tpetr)

- David Pachura (@detenebrator)

- Barry Morrison (@esacteksab)

- James Pearson (@xiongchiamiov)

- INADA Naoki (@methane)

- Matias Bordese (@matiasb)

- Aleksey Ostapenko (@kbakba)

- Vincent Driessen (@nvie)

- Philip Chimento (@ptomato)

- Benjamin Gilbert (@bgilbert)

- Daniel Johnson (@danielj7)

- David Moss (@damoss007)

- John Barbuto (@jbarbuto)

- Nikolay Bryskin (@nikicat)

- Tomi Äijö (@tomiaijo)

- jnothman (@jnothman)

- Cameron Davidson-Pilon (@CamDavidsonPilon)

- Alex Couper (@alexcouper)

- Marc Abramowitz (@msabramo)

- Adrian Moisey (@adrianmoisey)

- Bryce Boe (@bboe)

- Ryan Weald (@rweald)

- Lars Holm Nielsen (@larshankat)

- Ryan Pitts (@ryanpitts)

- Jürgen Hermann (@jhermann)

- Antoine Giraudmaillet (@antoine-g)

- Paulus Schoutsen (@balloob)

- Nolan Bruabker (@nrb)

- Marcin Wielgoszewski (@mwielgoszewski)

- Omri Harel (@omriharel)

- Noel Lee (@noellee)

- Sourav Singh(@souravsingh)

- Matt Chung (@itsmemattchung)

- Martin Ek (@ekmartin)

- Chris Thompson (@notyetsecure)

- Bastien Gandouet (@b4stien)

- Usman Ehtesham Gul (@ueg1990)

- Derek Gustafson (@degustaf)

- Christophe Lecointe (@christophelec)

- Abhijeet Kasurde (@akasurde)

- Matthew Krueger (@mlkrueger1987)

- Dejan Svetec (@dsvetec)

- Billy Keyes (@bluekeyes)

- Evan Borgstrom (@borgstrom)

- Jordan Moldow (@jmoldow)

- Goodwillcoding (@goodwillcoding)

- Andreas Backx (@AndreasBackx)

- Alexander Koshelev <daevaorn@gmail.com>

- Gabi Davar (@mindw)

- Björn Kautler (@Vampire)

- David Prothero (@dprothero)

- Jesse Keating (@omgjlk)

- @rco-ableton

- Mark Troyer (@discogestalt)

- Becca James (@beccasjames)

- Walid Ziouche (@01walid)

- Katie Bell (@katharosada)

- Jeff Quast (@jquast)

- Hal Wine (@hwine)

- Jacopo Notarstefano (@jacquerie)

- Taylor Edmiston (@tedmiston)

- Jenny Li (@imjennyli)

- Chandan Singh (@cs-shadow)

- Raphael Vogel (@RaphaelVogel)

- Andreas Burger (@AndreasBurger)

- James E. Blair (@jeblair)

- Simon Westphahl (@westphahl)

- Steven Nyman (@stevennyman)

- Tigran Tchougourian (@NargiT)

- Samuel Mendes (@smendes)

- Dimitri Merejkowsky (@dmerejkowsky)

- Erico Fusco (@ericofusco)

- Ben Jefferies (@benjefferies)

<<<<<<< HEAD
- Bharat Raghunathan (@Bharat123rox)
=======
- Kevin P. Fleming (@kpfleming)
>>>>>>> 8bda693b
<|MERGE_RESOLUTION|>--- conflicted
+++ resolved
@@ -191,8 +191,6 @@
 
 - Ben Jefferies (@benjefferies)
 
-<<<<<<< HEAD
 - Bharat Raghunathan (@Bharat123rox)
-=======
-- Kevin P. Fleming (@kpfleming)
->>>>>>> 8bda693b
+
+- Kevin P. Fleming (@kpfleming)
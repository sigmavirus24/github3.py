--- conflicted
+++ resolved
@@ -189,8 +189,6 @@
 
 - Erico Fusco (@ericofusco)
 
-<<<<<<< HEAD
 - Radomir Stevanovic (@randomir)
-=======
-- Ben Jefferies (@benjefferies)
->>>>>>> b1d02e73
+
+- Ben Jefferies (@benjefferies)
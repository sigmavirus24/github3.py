--- conflicted
+++ resolved
@@ -115,9 +115,4 @@
 
 - Usman Ehtesham Gul (@ueg1990)
 
-<<<<<<< HEAD
-- Derek Gustafson (@degustaf)
-
-=======
->>>>>>> 94f699ac
 - Christophe Lecointe (@christophelec)
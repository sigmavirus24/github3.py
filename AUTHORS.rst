--- conflicted
+++ resolved
@@ -177,9 +177,8 @@
 
 - James E. Blair (@jeblair)
 
-<<<<<<< HEAD
 - Tatsuya Matoba (@mtb-beta)
-=======
+
 - Simon Westphahl (@westphahl)
 
 - Steven Nyman (@stevennyman)
@@ -200,5 +199,4 @@
 
 - Kevin P. Fleming (@kpfleming)
 
-- Andrew Hayworth (@ahayworth)
->>>>>>> 700aafc8
+- Andrew Hayworth (@ahayworth)
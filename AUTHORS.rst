Development Lead
----------------

- Ian Stapleton Cordasco <graffatcolmingov@gmail.com>

- Matt Chung (@itsmemattchung)

Maintainer(s)
`````````````

- Barry Morrison (@esacteksab)

- Matt Chung (@itsmemattchung)

Requests
````````

- Kenneth Reitz <me@kennethreitz.com>

Design Advice
-------------

- Kenneth Reitz

Contributors
------------

- Dominik Dabrowski (@doda)

- Dave Lacey (@davelxmos)

- James Sullivan (@jsullivanlive)

- Dennis Kaarsemaker (@seveas)

- Hong Minhee (@dahlia)

- Paul Swartz (@paulswartz)

- Kristian Glass (@doismellburning)

- Alejandro Gómez (@alejandrogomez)

- Tom Parker (@palfrey)

- Malcolm Box (@mbox)

- Tom Petr (@tpetr)

- David Pachura (@detenebrator)

- Barry Morrison (@esacteksab)

- James Pearson (@xiongchiamiov)

- INADA Naoki (@methane)

- Matias Bordese (@matiasb)

- Aleksey Ostapenko (@kbakba)

- Vincent Driessen (@nvie)

- Philip Chimento (@ptomato)

- Benjamin Gilbert (@bgilbert)

- Daniel Johnson (@danielj7)

- David Moss (@damoss007)

- John Barbuto (@jbarbuto)

- Nikolay Bryskin (@nikicat)

- Tomi Äijö (@tomiaijo)

- jnothman (@jnothman)

- Cameron Davidson-Pilon (@CamDavidsonPilon)

- Alex Couper (@alexcouper)

- Marc Abramowitz (@msabramo)

- Adrian Moisey (@adrianmoisey)

- Bryce Boe (@bboe)

- Ryan Weald (@rweald)

- Lars Holm Nielsen (@larshankat)

- Ryan Pitts (@ryanpitts)

- Jürgen Hermann (@jhermann)

- Antoine Giraudmaillet (@antoine-g)

- Paulus Schoutsen (@balloob)

- Nolan Bruabker (@nrb)

- Marcin Wielgoszewski (@mwielgoszewski)

- Omri Harel (@omriharel)

- Noel Lee (@noellee)

- Sourav Singh(@souravsingh)

- Matt Chung (@itsmemattchung)

- Martin Ek (@ekmartin)

- Chris Thompson (@notyetsecure)

- Bastien Gandouet (@b4stien)

- Usman Ehtesham Gul (@ueg1990)

- Derek Gustafson (@degustaf)

- Christophe Lecointe (@christophelec)

- Abhijeet Kasurde (@akasurde)

- Matthew Krueger (@mlkrueger1987)

- Dejan Svetec (@dsvetec)

- Billy Keyes (@bluekeyes)

- Evan Borgstrom (@borgstrom)

- Jordan Moldow (@jmoldow)

- Goodwillcoding (@goodwillcoding)

- Andreas Backx (@AndreasBackx)

- Alexander Koshelev <daevaorn@gmail.com>

- Gabi Davar (@mindw)

- Björn Kautler (@Vampire)

- David Prothero (@dprothero)

- Jesse Keating (@omgjlk)

- @rco-ableton

- Mark Troyer (@discogestalt)

- Becca James (@beccasjames)

- Walid Ziouche (@01walid)

- Katie Bell (@katharosada)

- Jeff Quast (@jquast)

- Hal Wine (@hwine)

- Jacopo Notarstefano (@jacquerie)

- Taylor Edmiston (@tedmiston)

- Jenny Li (@imjennyli)

- Chandan Singh (@cs-shadow)

- Raphael Vogel (@RaphaelVogel)

- Andreas Burger (@AndreasBurger)

- James E. Blair (@jeblair)

- Simon Westphahl (@westphahl)

- Steven Nyman (@stevennyman)

- Tigran Tchougourian (@NargiT)

- Samuel Mendes (@smendes)

- Dimitri Merejkowsky (@dmerejkowsky)

- Erico Fusco (@ericofusco)

<<<<<<< HEAD
- Radomir Stevanovic (@randomir)

- Ben Jefferies (@benjefferies)
=======
- Ben Jefferies (@benjefferies)

- Kevin P. Fleming (@kpfleming)
>>>>>>> 8bda693b
<|MERGE_RESOLUTION|>--- conflicted
+++ resolved
@@ -189,12 +189,8 @@
 
 - Erico Fusco (@ericofusco)
 
-<<<<<<< HEAD
 - Radomir Stevanovic (@randomir)
 
 - Ben Jefferies (@benjefferies)
-=======
-- Ben Jefferies (@benjefferies)
 
-- Kevin P. Fleming (@kpfleming)
->>>>>>> 8bda693b
+- Kevin P. Fleming (@kpfleming)
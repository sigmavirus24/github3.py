Development Lead
----------------

- Ian Cordasco <graffatcolmingov@gmail.com>

Requests
````````

- Kenneth Reitz <me@kennethreitz.com>

Design Advice
-------------

- Kenneth Reitz

Contributors
------------

- Dominik Dabrowski (@doda)

- Dave Lacey (@davelxmos)

- James Sullivan (@jsullivanlive)

- Dennis Kaarsemaker (@seveas)

- Hong Minhee (@dahlia)

- Paul Swartz (@paulswartz)

- Kristian Glass (@doismellburning)

- Alejandro Gómez (@alejandrogomez)

- Tom Parker (@palfrey)

- Malcolm Box (@mbox)

- Tom Petr (@tpetr)

- David Pachura (@detenebrator)

- Barry Morrison (@esacteksab)

<<<<<<< HEAD
- INADA Naoki (@methane)
=======
- James Pearson (@xiongchiamiov)
>>>>>>> c9d7946d
<|MERGE_RESOLUTION|>--- conflicted
+++ resolved
@@ -42,8 +42,6 @@
 
 - Barry Morrison (@esacteksab)
 
-<<<<<<< HEAD
-- INADA Naoki (@methane)
-=======
 - James Pearson (@xiongchiamiov)
->>>>>>> c9d7946d
+
+- INADA Naoki (@methane)
--- conflicted
+++ resolved
@@ -131,12 +131,10 @@
 
 - Billy Keyes (@bluekeyes)
 
-<<<<<<< HEAD
 - Evan Borgstrom (@borgstrom)
 
 - Jordan Moldow (@jmoldow)
 
 - Goodwillcoding (@goodwillcoding)
-=======
-- Andreas Backx (@AndreasBackx)
->>>>>>> 3941c84a
+
+- Andreas Backx (@AndreasBackx)
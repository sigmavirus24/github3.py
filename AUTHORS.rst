--- conflicted
+++ resolved
@@ -223,8 +223,6 @@
 
 - Chris R (@offbyone)
 
-<<<<<<< HEAD
 - Thomas Buchner (@MrBatschner)
-=======
-- Chris Cotter (@ccotter)
->>>>>>> 2043ad32
+
+- Chris Cotter (@ccotter)
# -*- coding: utf-8 -*-
from __future__ import unicode_literals

from json import dumps
from re import match

from uritemplate import URITemplate

from ..decorators import requires_auth
from ..models import GitHubCore
from ..users import User
from .comment import IssueComment, issue_comment_params
from .event import IssueEvent
from .label import Label
from .milestone import Milestone


class Issue(GitHubCore):

    """The :class:`Issue <Issue>` object. It structures and handles the data
    returned via the `Issues <http://developer.github.com/v3/issues>`_ section
    of the GitHub API.

    Two issue instances can be checked like so::

        i1 == i2
        i1 != i2

    And is equivalent to::

        i1.id == i2.id
        i1.id != i2.id

    """

    def _update_attributes(self, issue):
        self._api = self._get_attribute(issue, 'url', '')

        #: :class:`User <github3.users.User>` representing the user the issue
        #: was assigned to.
<<<<<<< HEAD
        self.assignee = issue.get('assignee')
        if self.assignee:
            self.assignee = User(issue.get('assignee'), self)
        self.assignees = issue.get('assignees')
        if self.assignees:
            self.assignees = [
                User(assignee) for assignee in self.assignees
            ]
=======
        self.assignee = self._class_attribute(issue, 'assignee', User, self)

>>>>>>> 3941c84a
        #: Body (description) of the issue.
        self.body = self._get_attribute(issue, 'body')

        #: HTML formatted body of the issue.
        self.body_html = self._get_attribute(issue, 'body_html')

        #: Plain text formatted body of the issue.
        self.body_text = self._get_attribute(issue, 'body_text')

        # If an issue is still open, this field will be None
        #: datetime object representing when the issue was closed.
        self.closed_at = self._strptime_attribute(issue, 'closed_at')

        #: Number of comments on this issue.
        self.comments_count = self._get_attribute(issue, 'comments')

        #: Comments url (not a template)
        self.comments_url = self._get_attribute(issue, 'comments_url')

        #: datetime object representing when the issue was created.
        self.created_at = self._strptime_attribute(issue, 'created_at')

        #: Events url (not a template)
        self.events_url = self._get_attribute(issue, 'events_url')

        #: URL to view the issue at GitHub.
        self.html_url = self._get_attribute(issue, 'html_url')

        #: Unique ID for the issue.
        self.id = self._get_attribute(issue, 'id')

        #: Returns the list of :class:`Label <github3.issues.label.Label>`\ s
        #: on this issue.
        self.original_labels = self._get_attribute(issue, 'labels', [])
        if self.original_labels and self.original_labels is not self.Empty:
            self.original_labels = [
                Label(l, self) for l in self.original_labels
            ]

        #: Labels URL Template. Expand with ``name``
        self.labels_urlt = self._get_attribute(
            issue, 'labels_url', URITemplate
        )

        #: Locked status
        self.locked = self._get_attribute(issue, 'locked')

        #: :class:`Milestone <github3.issues.milestone.Milestone>` this
        #: issue was assigned to.
        self.milestone = self._class_attribute(
            issue, 'milestone', Milestone, self)

        #: Issue number (e.g. #15)
        self.number = self._get_attribute(issue, 'number')

        #: Dictionary URLs for the pull request (if they exist)
        self.pull_request_urls = self._get_attribute(issue, 'pull_request', {})

        #: Returns ('owner', 'repository') this issue was filed on.
        self.repository = self.Empty
        if self.html_url and self.html_url is not self.Empty:
            m = match('https?://[\w\d\-\.\:]+/(\S+)/(\S+)/(?:issues|pull)/\d+',
                      self.html_url)
            self.repository = m.groups()

        #: State of the issue, e.g., open, closed
        self.state = self._get_attribute(issue, 'state')

        #: Title of the issue.
        self.title = self._get_attribute(issue, 'title')

        #: datetime object representing the last time the issue was updated.
        self.updated_at = self._strptime_attribute(issue, 'updated_at')

        #: :class:`User <github3.users.User>` who opened the issue.
        self.user = self._class_attribute(issue, 'user', User, self)

        #: :class:`User <github3.users.User>` who closed the issue.
        self.closed_by = self._class_attribute(issue, 'closed_by', User, self)

    def _repr(self):
        return '<Issue [{r[0]}/{r[1]} #{n}]>'.format(r=self.repository,
                                                     n=self.number)

    @requires_auth
    def add_labels(self, *args):
        """Add labels to this issue.

        :param str args: (required), names of the labels you wish to add
        :returns: list of :class:`Label`\ s
        """
        url = self._build_url('labels', base_url=self._api)
        json = self._json(self._post(url, data=args), 200)
        return [Label(l, self) for l in json] if json else []

    @requires_auth
    def assign(self, username):
        """Assigns user ``username`` to this issue. This is a short cut for
        ``issue.edit``.

        :param str username: username of the person to assign this issue to
        :returns: bool
        """
        if not username:
            return False
        number = self.milestone.number if self.milestone else None
        labels = [str(l) for l in self.original_labels]
        return self.edit(self.title, self.body, username, self.state, number,
                         labels)

    @requires_auth
    def close(self):
        """Close this issue.

        :returns: bool
        """
        assignee = self.assignee.login if self.assignee else ''
        number = self.milestone.number if self.milestone else None
        labels = [str(l) for l in self.original_labels]
        return self.edit(self.title, self.body, assignee, 'closed',
                         number, labels)

    def comment(self, id_num):
        """Get a single comment by its id.

        The catch here is that id is NOT a simple number to obtain. If
        you were to look at the comments on issue #15 in
        sigmavirus24/Todo.txt-python, the first comment's id is 4150787.

        :param int id_num: (required), comment id, see example above
        :returns: :class:`IssueComment <github3.issues.comment.IssueComment>`
        """
        json = None
        if int(id_num) > 0:  # Might as well check that it's positive
            owner, repo = self.repository
            url = self._build_url('repos', owner, repo, 'issues', 'comments',
                                  str(id_num))
            json = self._json(self._get(url), 200)
        return self._instance_or_null(IssueComment, json)

    def comments(self, number=-1, sort='', direction='', since=None):
        """Iterate over the comments on this issue.

        :param int number: (optional), number of comments to iterate over
            Default: -1 returns all comments
        :param str sort: accepted valuees: ('created', 'updated')
            api-default: created
        :param str direction: accepted values: ('asc', 'desc')
            Ignored without the sort parameter
        :param since: (optional), Only issues after this date will
            be returned. This can be a `datetime` or an ISO8601 formatted
            date string, e.g., 2012-05-20T23:10:27Z
        :type since: datetime or string
        :returns: iterator of
            :class:`IssueComment <github3.issues.comment.IssueComment>`\ s
        """
        url = self._build_url('comments', base_url=self._api)
        params = issue_comment_params(sort, direction, since)
        return self._iter(int(number), url, IssueComment, params)

    @requires_auth
    def create_comment(self, body):
        """Create a comment on this issue.

        :param str body: (required), comment body
        :returns: :class:`IssueComment <github3.issues.comment.IssueComment>`
        """
        json = None
        if body:
            url = self._build_url('comments', base_url=self._api)
            json = self._json(self._post(url, data={'body': body}),
                              201)
        return self._instance_or_null(IssueComment, json)

    @requires_auth
    def edit(self, title=None, body=None, assignee=None, state=None,
             milestone=None, labels=None, assignees=None):
        """Edit this issue.

        :param str title: Title of the issue
        :param str body: markdown formatted body (description) of the issue
        :param str assignee: login name of user the issue should be assigned
            to
        :param str state: accepted values: ('open', 'closed')
        :param int milestone: the NUMBER (not title) of the milestone to
            assign this to [1]_, or 0 to remove the milestone
        :param list labels: list of labels to apply this to
        :param assignees: (optional), login of the users to assign the
            issue to
        :type assignees: list of strings
        :returns: bool

        .. [1] Milestone numbering starts at 1, i.e. the first milestone you
               create is 1, the second is 2, etc.
        """
        json = None
        data = {'title': title, 'body': body, 'assignee': assignee,
                'state': state, 'milestone': milestone, 'labels': labels,
                'assignees': assignees}
        self._remove_none(data)
        if data:
            if 'milestone' in data and data['milestone'] == 0:
                data['milestone'] = None
            json = self._json(self._patch(self._api, data=dumps(data)), 200)
        if json:
            self._update_attributes(json)
            return True
        return False

    def events(self, number=-1):
        """Iterate over events associated with this issue only.

        :param int number: (optional), number of events to return. Default: -1
            returns all events available.
        :returns: generator of
            :class:`IssueEvent <github3.issues.event.IssueEvent>`\ s
        """
        url = self._build_url('events', base_url=self._api)
        return self._iter(int(number), url, IssueEvent)

    def is_closed(self):
        """Checks if the issue is closed.

        :returns: bool
        """
        if self.closed_at or (self.state == 'closed'):
            return True
        return False

    def labels(self, number=-1, etag=None):
        """Iterate over the labels associated with this issue.

        :param int number: (optional), number of labels to return. Default: -1
            returns all labels applied to this issue.
        :param str etag: (optional), ETag from a previous request to the same
            endpoint
        :returns: generator of :class:`Label <github3.issues.label.Label>`\ s
        """
        url = self._build_url('labels', base_url=self._api)
        return self._iter(int(number), url, Label, etag=etag)

    @requires_auth
    def lock(self):
        """Lock an issue.

        :returns: bool
        """

        url = self._build_url('lock', base_url=self._api)
        return self._boolean(self._put(url), 204, 404)

    def pull_request(self):
        """Retrieve the pull request associated with this issue.

        :returns: :class:`~github3.pulls.PullRequest`
        """
        from .. import pulls
        json = None
        pull_request_url = self.pull_request_urls.get('url')
        if pull_request_url:
            json = self._json(self._get(pull_request_url), 200)
        return self._instance_or_null(pulls.PullRequest, json)

    @requires_auth
    def remove_label(self, name):
        """Removes label ``name`` from this issue.

        :param str name: (required), name of the label to remove
        :returns: list of :class:`Label`
        """
        url = self._build_url('labels', name, base_url=self._api)
        json = self._json(self._delete(url), 200, 404)
        labels = [Label(label, self) for label in json] if json else []
        return labels

    @requires_auth
    def remove_all_labels(self):
        """Remove all labels from this issue.

        :returns: an empty list if successful
        """
        # Can either send DELETE or [] to remove all labels
        return self.replace_labels([])

    @requires_auth
    def replace_labels(self, labels):
        """Replace all labels on this issue with ``labels``.

        :param list labels: label names
        :returns: list of :class:`Label`
        """
        url = self._build_url('labels', base_url=self._api)
        json = self._json(self._put(url, data=dumps(labels)), 200)
        return [Label(l, self) for l in json] if json else []

    @requires_auth
    def reopen(self):
        """Re-open a closed issue.

        :returns: bool
        """
        assignee = self.assignee.login if self.assignee else ''
        number = self.milestone.number if self.milestone else None
        labels = [str(l) for l in self.original_labels]
        return self.edit(self.title, self.body, assignee, 'open',
                         number, labels)

    @requires_auth
    def unlock(self):
        """Unlock an issue.

        :returns: bool
        """

        url = self._build_url('lock', base_url=self._api)
        return self._boolean(self._delete(url), 204, 404)<|MERGE_RESOLUTION|>--- conflicted
+++ resolved
@@ -38,19 +38,13 @@
 
         #: :class:`User <github3.users.User>` representing the user the issue
         #: was assigned to.
-<<<<<<< HEAD
-        self.assignee = issue.get('assignee')
-        if self.assignee:
-            self.assignee = User(issue.get('assignee'), self)
-        self.assignees = issue.get('assignees')
-        if self.assignees:
+        self.assignee = self._class_attribute(issue, 'assignee', User, self)
+        self.assignees = self._get_attribute(issue, 'assignees')
+        if self.assignees is not self.Empty:
             self.assignees = [
                 User(assignee) for assignee in self.assignees
             ]
-=======
-        self.assignee = self._class_attribute(issue, 'assignee', User, self)
-
->>>>>>> 3941c84a
+
         #: Body (description) of the issue.
         self.body = self._get_attribute(issue, 'body')
 

<<<<<<< HEAD
# -*- coding: utf-8 -*-
from __future__ import unicode_literals
from github3.models import GitHubObject
=======
from ..models import GitHubObject
>>>>>>> 7ed3d0ce


class PagesInfo(GitHubObject):
    def _update_attributes(self, info):
        self._api = info.get('url')

        #: Status of the pages site, e.g., built
        self.status = info.get('status')

        #: CName used for the pages site
        self.cname = info.get('cname')

        #: Boolean indicating whether there is a custom 404 for the pages site
        self.custom_404 = info.get('custom_404')

    def _repr(self):
        info = self.cname or ''
        if info:
            info += '/'
        info += self.status or ''
        return '<Pages Info [{0}]>'.format(info)


class PagesBuild(GitHubObject):
    def _update_attributes(self, build):
        self._api = build.get('url')

        #: Status of the pages build, e.g., building
        self.status = build.get('status')

        #: Error dictionary containing the error message
        self.error = build.get('error')

        from ..users import User
        #: :class:`User <github3.users.User>` representing who pushed the
        #: commit
        self.pusher = User(build.get('pusher'))

        #: SHA of the commit that triggered the build
        self.commit = build.get('commit')

        #: Time the build took to finish
        self.duration = build.get('duration')

        #: Datetime the build was created
        self.created_at = self._strptime(build.get('created_at'))

        #: Datetime the build was updated
        self.updated_at = self._strptime(build.get('updated_at'))

    def _repr(self):
        return '<Pages Build [{0}/{1}]>'.format(self.commit, self.status)<|MERGE_RESOLUTION|>--- conflicted
+++ resolved
@@ -1,10 +1,6 @@
-<<<<<<< HEAD
 # -*- coding: utf-8 -*-
 from __future__ import unicode_literals
-from github3.models import GitHubObject
-=======
 from ..models import GitHubObject
->>>>>>> 7ed3d0ce
 
 
 class PagesInfo(GitHubObject):

import github3
import uritemplate

from .helper import IntegrationHelper


SSH_KEY = (
    # Generated for this alone then deleted
    'ssh-rsa '
    'AAAAB3NzaC1yc2EAAAADAQABAAABAQCl4l154T4deeLsMHge0TpwDVd5rlDYVyFFr3PP3ZfW+'
    'RZJAHs2QdwbpfoEWUaJmuYvepo/L8JrglKg1LGm99iR/qRg3Nbr8kVCNK+Tb5bUBO5JarnYIT'
    'hwzhRxamZeyZxbmpYFHW3WozPJDD+FU6qg6ZQf1coSqXcnA3U29FBB3CfHu89hkfVvKvMGJnZ'
    'lFHeAkTuDrirWgzFkm+CXT65W7UhJKZD2IBB+JmY0Wkxbv6ayePoydCKfP+pOZRxSTsAMHRSj'
    'RfERbT59VefKa2tAJd2wMJg04Wclgz/q1rx/T9hVCa1O5K8meJBLUDxP6sapMlMr4RYdi0DRr'
    'qncY0b1'
)


class TestGitHub(IntegrationHelper):
    match_on = ['method', 'uri', 'headers']

    def test_create_gist(self):
        """Test the ability of a GitHub instance to create a new gist"""
        self.token_login()
        cassette_name = self.cassette_name('create_gist')
        with self.recorder.use_cassette(cassette_name):
            g = self.gh.create_gist(
                'Gist Title', {'filename.py': {'content': '#content'}}
                )

        assert isinstance(g, github3.gists.Gist)
        assert g.files == 1
        assert g.is_public() is True

    def test_create_issue(self):
        """Test the ability of a GitHub instance to create a new issue"""
        self.token_login()
        cassette_name = self.cassette_name('create_issue')
        with self.recorder.use_cassette(cassette_name):
            i = self.gh.create_issue(
                'github3py', 'fork_this', 'Test issue creation',
                "Let's see how well this works with Betamax"
                )

        assert isinstance(i, github3.issues.Issue)
        assert i.title == 'Test issue creation'
        assert i.body == "Let's see how well this works with Betamax"

    def test_create_key(self):
        """Test the ability to create a key and delete it."""
        self.basic_login()
        cassette_name = self.cassette_name('create_delete_key')
        with self.recorder.use_cassette(cassette_name):
            k = self.gh.create_key('Key name', SSH_KEY)
            k.delete()

        assert isinstance(k, github3.users.Key)
        assert k.title == 'Key name'
        assert k.key == SSH_KEY

    def test_feeds(self):
        """Test the ability to retrieve a user's timelime URLs"""
        self.basic_login()
        cassette_name = self.cassette_name('feeds')
        with self.recorder.use_cassette(cassette_name):
            feeds = self.gh.feeds()

        for v in feeds['_links'].values():
            assert isinstance(v['href'], uritemplate.URITemplate)

        # The processing on _links has been tested. Get rid of it.
        del feeds['_links']

        # Test the rest of the response
        for v in feeds.values():
            assert isinstance(v, uritemplate.URITemplate)

    def test_gist(self):
        """Test the ability to retrieve a single gist"""
        cassette_name = self.cassette_name('gist')
        with self.recorder.use_cassette(cassette_name):
            g = self.gh.gist(7160899)

        assert isinstance(g, github3.gists.Gist)

    def test_gitignore_template(self):
        """Test the ability to retrieve a single gitignore template"""
        cassette_name = self.cassette_name('gitignore_template')
        with self.recorder.use_cassette(cassette_name):
            t = self.gh.gitignore_template('Python')

        assert t is not None
        assert t != ''

    def test_non_existent_gitignore_template(self):
        """Test the ability to retrieve a single gitignore template"""
        cassette_name = self.cassette_name('non_existent_gitignore_template')
        with self.recorder.use_cassette(cassette_name):
            t = self.gh.gitignore_template('i_donut_exist')

        assert t is not None
        assert t == ''

    def test_gitignore_templates(self):
        """Test the ability to retrieve a list of gitignore templates"""
        cassette_name = self.cassette_name('gitignore_templates')
        with self.recorder.use_cassette(cassette_name):
            l = self.gh.gitignore_templates()

        assert l != []
        assert isinstance(l, list)

    def test_issue(self):
        """Test the ability to retrieve a single issue"""
        cassette_name = self.cassette_name('issue')
        with self.recorder.use_cassette(cassette_name):
            i = self.gh.issue('sigmavirus24', 'github3.py', 1)

        assert isinstance(i, github3.issues.Issue)

    def test_iter_all_repos(self):
        """Test the ability to iterate over all of the repositories"""
        cassette_name = self.cassette_name('iter_all_repos')
        with self.recorder.use_cassette(cassette_name):
            for r in self.gh.iter_all_repos(number=25):
                assert isinstance(r, github3.repos.repo.Repository)

    def test_iter_all_users(self):
        """Test the ability to iterate over all of the users"""
        cassette_name = self.cassette_name('iter_all_users')
        with self.recorder.use_cassette(cassette_name):
            for u in self.gh.iter_all_users(number=25):
                assert isinstance(u, github3.users.User)

    def test_iter_events(self):
        """Test the ability to iterate over all public events"""
        cassette_name = self.cassette_name('iter_events')
        with self.recorder.use_cassette(cassette_name):
            for e in self.gh.iter_events(number=25):
                assert isinstance(e, github3.events.Event)

    def test_iter_followers(self):
        """Test the ability to iterate over a user's followers"""
        cassette_name = self.cassette_name('iter_followers')
        with self.recorder.use_cassette(cassette_name):
            for u in self.gh.iter_followers('sigmavirus24', number=25):
                assert isinstance(u, github3.users.User)

    def test_meta(self):
        """Test the ability to get the CIDR formatted addresses"""
        cassette_name = self.cassette_name('meta')
        with self.recorder.use_cassette(cassette_name):
            m = self.gh.meta()
            assert isinstance(m, dict)

    def test_octocat(self):
        """Test the ability to use the octocat endpoint"""
        cassette_name = self.cassette_name('octocat')
        say = 'github3.py is awesome'
        with self.recorder.use_cassette(cassette_name):
            o = self.gh.octocat()
            assert o is not None
            assert o is not ''
            o = self.gh.octocat(say)
            assert say in o.decode()

    def test_organization(self):
        """Test the ability to retrieve an Organization"""
        cassette_name = self.cassette_name('organization')
        with self.recorder.use_cassette(cassette_name):
            o = self.gh.organization('github3py')

        assert isinstance(o, github3.orgs.Organization)

    def test_pull_request(self):
        """Test the ability to retrieve a Pull Request"""
        cassette_name = self.cassette_name('pull_request')
        with self.recorder.use_cassette(cassette_name):
            p = self.gh.pull_request('sigmavirus24', 'github3.py', 119)

        assert isinstance(p, github3.pulls.PullRequest)

    def test_rate_limit(self):
        cassette_name = self.cassette_name('rate_limit')
        with self.recorder.use_cassette(cassette_name):
            r = self.gh.rate_limit()

        assert isinstance(r, dict)
        assert 'resources' in r

    def test_repository(self):
        """Test the ability to retrieve a Repository"""
        cassette_name = self.cassette_name('repository')
        with self.recorder.use_cassette(cassette_name):
            r = self.gh.repository('sigmavirus24', 'github3.py')

        assert isinstance(r, github3.repos.repo.Repository)

    def test_search_code(self):
        """Test the ability to use the code search endpoint"""
        cassette_name = self.cassette_name('search_code')
        with self.recorder.use_cassette(cassette_name):
            result_iterator = self.gh.search_code(
                'HTTPAdapter in:file language:python'
                ' repo:kennethreitz/requests'
                )
            code_result = next(result_iterator)

        assert isinstance(code_result, github3.search.CodeSearchResult)

    def test_search_code_with_text_match(self):
        """Test the ability to use the code search endpoint"""
        cassette_name = self.cassette_name('search_code_with_text_match')
        with self.recorder.use_cassette(cassette_name,
                                        match_requests_on=self.match_on):
            result_iterator = self.gh.search_code(
                ('HTTPAdapter in:file language:python'
                 ' repo:kennethreitz/requests'),
                text_match=True
                )
            code_result = next(result_iterator)

        assert isinstance(code_result, github3.search.CodeSearchResult)
        assert len(code_result.text_matches) > 0

<<<<<<< HEAD
    def test_search_users(self):
        """Test the ability to use the user search endpoint"""
        cassette_name = self.cassette_name('search_users')
        with self.recorder.use_cassette(cassette_name):
            users = self.gh.search_users('tom followers:>1000')
            assert isinstance(next(users),
                              github3.search.UserSearchResult)

        assert isinstance(users, github3.structs.SearchIterator)

    def test_search_users_with_text_match(self):
        """Test the ability to use the user search endpoint"""
        cassette_name = self.cassette_name('search_users_with_text_match')
        with self.recorder.use_cassette(cassette_name,
                                        match_requests_on=self.match_on):
            users = self.gh.search_users('tom followers:>1000',
                                         text_match=True)
            user_result = next(users)
            assert isinstance(user_result,
                              github3.search.UserSearchResult)

        assert isinstance(users, github3.structs.SearchIterator)
        assert len(user_result.text_matches) > 0
=======
    def test_search_issues(self):
        """Test the ability to use the issues search endpoint"""
        cassette_name = self.cassette_name('search_issues')
        with self.recorder.use_cassette(cassette_name):
            issues = self.gh.search_issues('github3 labels:bugs')
            assert isinstance(next(issues), github3.search.IssueSearchResult)

        assert isinstance(issues, github3.structs.SearchIterator)
>>>>>>> b6cd4c1c

    def test_search_repositories(self):
        """Test the ability to use the repository search endpoint"""
        cassette_name = self.cassette_name('search_repositories')
        with self.recorder.use_cassette(cassette_name):
            repos = self.gh.search_repositories('github3 language:python')
            assert isinstance(next(repos),
                              github3.search.RepositorySearchResult)

        assert isinstance(repos, github3.structs.SearchIterator)

    def test_search_repositories_with_text_match(self):
        """Test the ability to use the repository search endpoint"""
        self.token_login()
        cassette_name = self.cassette_name('search_repositories_text_match')
        with self.recorder.use_cassette(cassette_name,
                                        match_requests_on=self.match_on):
            repos = self.gh.search_repositories('github3 language:python',
                                                text_match=True)
            repo_result = next(repos)
            assert isinstance(repo_result,
                              github3.search.RepositorySearchResult)

        assert isinstance(repos, github3.structs.SearchIterator)
        assert len(repo_result.text_matches) > 0

    def test_user(self):
        """Test the ability to retrieve a User"""
        self.token_login()
        cassette_name = self.cassette_name('user')
        with self.recorder.use_cassette(cassette_name):
            s = self.gh.user('sigmavirus24')
            self.basic_login()
            u = self.gh.user()

        assert isinstance(s, github3.users.User)
        assert isinstance(u, github3.users.User)

    def test_zen(self):
        """Test the ability to retrieve tidbits of Zen"""
        cassette_name = self.cassette_name('zen')
        with self.recorder.use_cassette(cassette_name):
            z = self.gh.zen()

        assert z is not None
        assert z != ''<|MERGE_RESOLUTION|>--- conflicted
+++ resolved
@@ -223,7 +223,6 @@
         assert isinstance(code_result, github3.search.CodeSearchResult)
         assert len(code_result.text_matches) > 0
 
-<<<<<<< HEAD
     def test_search_users(self):
         """Test the ability to use the user search endpoint"""
         cassette_name = self.cassette_name('search_users')
@@ -247,7 +246,7 @@
 
         assert isinstance(users, github3.structs.SearchIterator)
         assert len(user_result.text_matches) > 0
-=======
+
     def test_search_issues(self):
         """Test the ability to use the issues search endpoint"""
         cassette_name = self.cassette_name('search_issues')
@@ -256,7 +255,6 @@
             assert isinstance(next(issues), github3.search.IssueSearchResult)
 
         assert isinstance(issues, github3.structs.SearchIterator)
->>>>>>> b6cd4c1c
 
     def test_search_repositories(self):
         """Test the ability to use the repository search endpoint"""

"""Integration tests for methods implemented on Organization."""
<<<<<<< HEAD
import datetime
=======
>>>>>>> 2043ad32

import pytest

import github3

from .helper import IntegrationHelper


class TestOrganization(IntegrationHelper):
    """Organization integration tests."""

    betamax_kwargs = {"match_requests_on": ["method", "uri", "json-body"]}

    def get_organization(self, name="github3py", auth_needed=False):
        """Get the organization for each test."""
        if auth_needed:
            self.token_login()
        o = self.gh.organization(name)
        assert isinstance(o, github3.orgs.Organization)
        return o

    def get_team(self, organization, team_name="Do Not Delete"):
        """Get the desired team."""
        for team in organization.teams():
            if team.name == team_name:
                break
        else:
            assert False, f'Could not find team "{team_name}"'

        return team

    def test_add_repository(self):
        """Test the ability to add a repository to an organization."""
        self.auto_login()
        cassette_name = self.cassette_name("add_repository")
        with self.recorder.use_cassette(cassette_name):
            o = self.get_organization()
            team = self.get_team(o)
            assert o.add_repository("github3py/urllib3", team.id) is True

    def test_blocked_users(self):
        """Test the ability to retrieve a list of blocked users."""
        self.token_login()
        cassette_name = self.cassette_name("blocked_users")
        with self.recorder.use_cassette(cassette_name):
            o = self.get_organization("testgh3py")
            assert o.block("o")
            users = list(o.blocked_users())
            assert o.unblock("o")

        assert len(users) == 1
        assert ["o"] == [str(u) for u in users]

    def test_block(self):
        """Test the ability to block a user."""
        self.token_login()
        cassette_name = self.cassette_name("block")
        with self.recorder.use_cassette(cassette_name):
            o = self.get_organization("testgh3py")
            assert o.block("o")
            assert o.unblock("o")

    def test_unblock(self):
        """Test the ability to unblock a user."""
        self.token_login()
        cassette_name = self.cassette_name("unblock")
        with self.recorder.use_cassette(cassette_name):
            o = self.get_organization("testgh3py")
            assert o.block("o")
            assert o.unblock("o")

    def test_is_blocking(self):
        """Test the ability to block a user."""
        self.token_login()
        cassette_name = self.cassette_name("is_blocking")
        with self.recorder.use_cassette(cassette_name):
            o = self.get_organization("testgh3py")
            assert o.is_blocking("o") is False
            assert o.block("o")
            assert o.is_blocking("o")
            assert o.unblock("o")

    def test_create_project(self):
        """Test the ability to create a project in an organization."""
        self.token_login()
        cassette_name = self.cassette_name("create_org_project")
        with self.recorder.use_cassette(cassette_name, **self.betamax_kwargs):
            o = self.get_organization(name="github3py")
            r = o.create_project("test-project", body="test body")
            assert isinstance(r, github3.projects.Project)
            assert r.delete() is True

    def test_create_repository(self):
        """Test the ability to create a repository in an organization."""
        self.auto_login()
        cassette_name = self.cassette_name("create_repository")
        with self.recorder.use_cassette(cassette_name, **self.betamax_kwargs):
            o = self.get_organization()
            r = o.create_repository("test-repository", description="hi")
            assert isinstance(r, github3.repos.Repository)
            assert r.delete() is True

    def test_conceal_member(self):
        """Test the ability to conceal a User's membership."""
        self.auto_login()
        cassette_name = self.cassette_name("conceal_member")
        with self.recorder.use_cassette(cassette_name):
            o = self.get_organization()

            # Get a public member of the organization
            public_member = next(o.public_members())
            assert isinstance(public_member, github3.users.ShortUser)

            # Conceal their membership
            assert o.conceal_member(public_member) is True
            # Re-publicize their membership
            assert o.publicize_member(public_member) is True

    def test_create_team(self):
        """Test the ability to create a new team."""
        self.auto_login()
        cassette_name = self.cassette_name("create_team")
        with self.recorder.use_cassette(cassette_name, **self.betamax_kwargs):
            o = self.get_organization()

            t = o.create_team("temp-team")
            assert isinstance(t, github3.orgs.Team)
            assert t.delete() is True

    def test_create_team_child(self):
        """Test the ability to create a new child team."""
        self.auto_login()
        cassette_name = self.cassette_name("create_team_child")
        with self.recorder.use_cassette(cassette_name, **self.betamax_kwargs):
            o = self.get_organization()

            parent_t = o.create_team("temp-team", privacy="closed")
            assert isinstance(parent_t, github3.orgs.Team)

            t = o.create_team(
                "temp-team-child",
                parent_team_id=parent_t.id,
                privacy="closed",
            )
            assert isinstance(t, github3.orgs.Team)
            assert t.delete() is True
            assert parent_t.delete() is True

    def test_edit(self):
        """Test the ability to edit an organization."""
        self.auto_login()
        cassette_name = self.cassette_name("edit")
        with self.recorder.use_cassette(cassette_name, **self.betamax_kwargs):
            o = self.get_organization()

            assert o.edit(location="Madison, WI") is True
            assert o.edit(description="How people build software.") is True
            assert o.edit(has_organization_projects=False) is True
            assert o.edit(has_repository_projects=False) is True
            assert o.edit(default_repository_permission="write") is True
            assert o.edit(members_can_create_repositories=False) is True

    def test_is_member(self):
        """Test the ability to check if a User is a member of the org."""
        cassette_name = self.cassette_name("is_member")
        with self.recorder.use_cassette(cassette_name):
            o = self.get_organization()

            assert o.is_member("sigmavirus24") is True

    def test_is_public_member(self):
        """Test the ability to check if a User is a public member."""
        cassette_name = self.cassette_name("is_public_member")
        with self.recorder.use_cassette(cassette_name):
            o = self.get_organization()

            assert o.is_public_member("defunkt") is False

    def test_all_events(self):
        """Test retrieving organization's complete event stream."""
        self.basic_login()
        cassette_name = self.cassette_name("all_events")
        with self.recorder.use_cassette(cassette_name):
            o = self.get_organization("testgh3py")

            for event in o.all_events(username="gh3test"):
                assert isinstance(event, github3.events.Event)

    def test_public_events(self):
        """Test retrieving an organization's public event stream."""
        cassette_name = self.cassette_name("public_events")
        with self.recorder.use_cassette(cassette_name):
            o = self.get_organization()

            for event in o.public_events():
                assert isinstance(event, github3.events.Event)

    def test_members(self):
        """Test the ability to retrieve an organization's members."""
        self.auto_login()
        cassette_name = self.cassette_name("members")
        with self.recorder.use_cassette(cassette_name):
            o = self.get_organization()

            for member in o.members():
                assert isinstance(member, github3.users.ShortUser)

    @pytest.mark.xfail(
        reason="sigmavirus24 needs to actually write a test for this."
    )
    def test_can_filter_organization_members(self):
        """
        Test the ability to filter an organization's members by
        their ``"2fa_disabled"`` status. This filter is only
        available to organization owners.
        """
        self.basic_login()
        cassette_name = self.cassette_name("members_filters")
        with self.recorder.use_cassette(cassette_name):
            o = self.get_organization()

            for member in o.members(filter="2fa_disabled"):
                assert isinstance(member, github3.users.ShortUser)

    def test_can_filter_members_by_role(self):
        """Test the ability to filter an organization's members by role."""
        self.auto_login()
        cassette_name = self.cassette_name("members_roles")
        with self.recorder.use_cassette(cassette_name):
            o = self.get_organization()

            for member in o.members(role="all"):
                assert isinstance(member, github3.users.ShortUser)

    def test_project(self):
        """Test the ability to retrieve a single organization project."""
        self.token_login()
        cassette_name = self.cassette_name("project")
        with self.recorder.use_cassette(cassette_name):
            o = self.get_organization()

            # Grab a project, any project
            first_project = next(o.projects())

            fetched_project = o.project(first_project.id)
            assert first_project == fetched_project

    def test_projects(self):
        """Test the ability to retrieve an organization's projects."""
        self.token_login()
        cassette_name = self.cassette_name("projects")
        with self.recorder.use_cassette(cassette_name):
            o = self.get_organization()

            for project in o.projects():
                assert isinstance(project, github3.projects.Project)

    def test_public_members(self):
        """Test the ability to retrieve an organization's public members."""
        self.auto_login()
        cassette_name = self.cassette_name("public_members")
        with self.recorder.use_cassette(cassette_name):
            o = self.get_organization()

            for member in o.public_members():
                assert isinstance(member, github3.users.ShortUser)

    def test_repositories(self):
        """Test the ability to retrieve an organization's repositories."""
        cassette_name = self.cassette_name("repositories")
        with self.recorder.use_cassette(cassette_name):
            o = self.get_organization()

            for repo in o.repositories():
                assert isinstance(repo, github3.repos.ShortRepository)

    def test_teams(self):
        """Test the ability to retrieve an organization's teams."""
        self.auto_login()
        cassette_name = self.cassette_name("teams")
        with self.recorder.use_cassette(cassette_name):
            o = self.get_organization()

            for team in o.teams():
                assert isinstance(team, github3.orgs.ShortTeam)

    def test_publicize_member(self):
        """Test the ability to publicize a member of the organization."""
        self.auto_login()
        cassette_name = self.cassette_name("publicize_member")
        with self.recorder.use_cassette(cassette_name):
            o = self.get_organization()

            # Show that we cannot publicize someone other than the current
            # user
            with pytest.raises(github3.GitHubError):
                o.publicize_member("esacteksab")

            assert o.publicize_member("omgjlk") is True

    def test_remove_repository(self):
        """Test the ability to remove a repository from a team."""
        self.auto_login()
        cassette_name = self.cassette_name("remove_repository")
        with self.recorder.use_cassette(cassette_name):
            o = self.get_organization()
            team = self.get_team(o)
            assert o.remove_repository("github3py/urllib3", team.id) is True

    def test_team(self):
        """Test the ability retrieve an individual team by id."""
        self.auto_login()
        cassette_name = self.cassette_name("team")
        with self.recorder.use_cassette(cassette_name):
            o = self.get_organization()

            # Grab a team, any team
            first_team = next(o.teams())

            fetched_team = o.team(first_team.id)
            assert first_team == fetched_team

    def test_team_by_name(self):
        """Test the ability retrieve an individual team by name."""
        self.auto_login()
        cassette_name = self.cassette_name("team_by_name")
        with self.recorder.use_cassette(cassette_name):
            o = self.get_organization("erico-sandbox")

            # Grab a team, any team
            first_team = next(o.teams())

            fetched_team = o.team_by_name(first_team.slug)
            assert first_team == fetched_team

    def test_invitations(self):
        """Show that a user can retrieve an org's invites."""
        cassette_name = self.cassette_name("invitations")
        with self.recorder.use_cassette(cassette_name):
            o = self.get_organization("mozillatw", auth_needed=True)
            for invite in o.invitations():
                assert isinstance(invite, github3.orgs.Invitation)

    def test_invite(self):
        """Show that a user can invite a new member."""
        cassette_name = self.cassette_name("invite")
        with self.recorder.use_cassette(cassette_name):
            o = self.get_organization(auth_needed=True)
            team = self.get_team(o)
            # 2354350 is gh3test
            assert o.invite(
                [team.id], invitee_id=2354350, role="direct_member"
            )

    def test_cancel_invite(self):
        """Show that a user can cancel invitation of github."""
        cassette_name = self.cassette_name("cancel_invite")
        with self.recorder.use_cassette(cassette_name):
            o = self.get_organization("Thunderbird-client", auth_needed=True)
            assert o.cancel_invite("123")

    def test_failed_invitations(self):
        """Get list of failed invitations."""
        cassette_name = self.cassette_name("failed_invitations")
        with self.recorder.use_cassette(cassette_name):
            o = self.get_organization("mozillatw", auth_needed=True)
            assert o.failed_invitations()

    def test_membership(self):
        """Show that a user can obtain the membership status."""
        cassette_name = self.cassette_name("membership")
        with self.recorder.use_cassette(cassette_name):
            o = self.get_organization("Thunderbird-client", auth_needed=True)
            assert o.membership_for("AFineOldWine")

    def test_remove_membership(self):
        """Show that a user can remove a member or invite."""
        cassette_name = self.cassette_name("remove_membership")
        with self.recorder.use_cassette(cassette_name):
            o = self.get_organization("Thunderbird-client", auth_needed=True)
            assert o.remove_membership("AFineOldWine")

    def test_create_hook(self):
        """Test the ability to create a hook for an organization."""
        self.token_login()
        cassette_name = self.cassette_name("create_hook")
        with self.recorder.use_cassette(cassette_name):
            o = self.get_organization("vogelhome", auth_needed=True)
            data = {
                "name": "web",
                "config": {
                    "url": "http://example.com/webhook",
                    "content_type": "json",
                },
            }
            hook = o.create_hook(**data)
            assert isinstance(hook, github3.orgs.OrganizationHook)

    def test_hook(self):
        """Test the ability to retrieve a hook from an organization."""
        self.token_login()
        cassette_name = self.cassette_name("hook")
        with self.recorder.use_cassette(cassette_name):
            o = self.get_organization("vogelhome", auth_needed=True)
            hook_id = next(o.hooks()).id
            hook = o.hook(hook_id)
        assert isinstance(hook, github3.orgs.OrganizationHook)

    def test_hooks(self):
        """Test that a user can iterate over the hooks of an organization."""
        self.basic_login()
        cassette_name = self.cassette_name("hooks")
        with self.recorder.use_cassette(cassette_name):
            o = self.get_organization("vogelhome", auth_needed=True)
            hooks = list(o.hooks())

        assert len(hooks) > 0
        for hook in hooks:
            assert isinstance(hook, github3.orgs.OrganizationHook)


class TestOrganizationSecrets(IntegrationHelper):

    """Integration tests for organization secrets."""

    encrypted_data = "9JgL1eNoSjB/9cmjYUI00ojLcLxidIgvspXw/g+vmEvlIgqafYXTe1sbVEsz3RyLEyu/"  # noqa: E501

    def test_organization_public_key(self):
        """
        Test the ability to retrieve an organization public key.
        """
        self.token_login()
        cassette_name = self.cassette_name("public_key")
        with self.recorder.use_cassette(cassette_name):
            org = self.gh.organization("gardenlinux")
            public_key = org.public_key()

        assert isinstance(public_key, github3.actions.secrets.PublicKey)
        assert public_key.key_id == "568250167242549743"
        assert (
            public_key.key == "rHXYIm/JzMRLsG6814/8GKmJRlSYQh7FIOdCvHNODys="
        )

    def test_organization_secrets(self):
        """
        Test the ability to iterate over organization secrets.
        """
        self.token_login()

        cassette_name = self.cassette_name("secrets")
        secret_count = 0

        with self.recorder.use_cassette(cassette_name):
            org = self.gh.organization("gardenlinux")
            secrets_iter = org.secrets()

            for s in secrets_iter:
                secret_count += 1
                assert isinstance(
                    s, github3.actions.secrets.OrganizationSecret
                )
                assert (
                    s.name == "FOO_ORG_SECRET" or s.name == "BAR_ORG_SECRET"
                )

        assert secret_count == 2

    def test_organization_secret(self):
        """
        Test the ability to fetch a single organization secret.
        """
        self.token_login()

        cassette_name = self.cassette_name("secret")

        with self.recorder.use_cassette(cassette_name):
            org = self.gh.organization("gardenlinux")
            secret = org.secret("FOO_ORG_SECRET")

        assert isinstance(secret, github3.actions.secrets.OrganizationSecret)
        assert secret.name == "FOO_ORG_SECRET"

    def test_organization_create_or_update_secret(self):
        """
        Test the ability to create or update organization secrets.
        """
        self.token_login()
        shared_repo_ids = [245713798, 517639342]

        cassette_name = self.cassette_name("create_or_update_secret")
        with self.recorder.use_cassette(cassette_name):
            org = self.gh.organization("gardenlinux")
            secret = org.create_or_update_secret(
                "foo_secret", self.encrypted_data, "all", None
            )

            assert isinstance(
                secret, github3.actions.secrets.OrganizationSecret
            )
            assert secret.name == "FOO_SECRET"
            assert isinstance(secret.created_at, datetime.datetime)
            assert isinstance(secret.updated_at, datetime.datetime)
            assert secret.visibility == "all"
            assert secret.selected_repositories() is None

            shared_secret = org.create_or_update_secret(
                "foo_shared_secret",
                self.encrypted_data,
                "selected",
                shared_repo_ids,
            )

            assert isinstance(
                shared_secret, github3.actions.secrets.OrganizationSecret
            )
            assert shared_secret.name == "FOO_SHARED_SECRET"
            assert shared_secret.visibility == "selected"
            shared_repos = shared_secret.selected_repositories()
            assert shared_repos is not None

            shared_repo_count = 0
            for i in shared_repos:
                shared_repo_count += 1
                assert i.id in shared_repo_ids

            assert shared_repo_count == 2

    def test_organization_delete_secret(self):
        """
        Test the ability to delete an organization secret.
        """
        self.token_login()

        cassette_name = self.cassette_name("delete_secret")
        with self.recorder.use_cassette(cassette_name):
            org = self.gh.organization("gardenlinux")
            first_delete = org.delete_secret("foo_org_secret")
            second_delete = org.delete_secret("foo_org_secret")

        assert isinstance(first_delete, bool)
        assert first_delete is True
        assert isinstance(second_delete, bool)
        assert second_delete is False

    def test_add_repo_to_shared_secret(self):
        """
        Tests the ability to add a respository to a shared
        organization secret.
        """
        self.token_login()

        cassette_name = self.cassette_name("add_repo_to_shared_secret")
        shared_repo_id_1 = 245713798
        shared_repo_id_2 = 517639342

        with self.recorder.use_cassette(cassette_name):
            org = self.gh.organization("gardenlinux")
            secret = org.create_or_update_secret(
                "foo_shared_secret",
                self.encrypted_data,
                "selected",
                [shared_repo_id_1],
            )

            success = secret.add_selected_repository(shared_repo_id_2)
            assert success is True

            shared_repos = secret.selected_repositories()
            shared_repo_count = 0
            for i in shared_repos:
                shared_repo_count += 1
                assert i.id in [shared_repo_id_1, shared_repo_id_2]
            assert shared_repo_count == 2

    def test_delete_repo_from_shared_secret(self):
        """
        Tests the ability to delete a respository from a shared
        organization secret.
        """
        self.token_login()

        cassette_name = self.cassette_name("delete_repo_from_shared_secret")
        shared_repo_id_1 = 245713798
        shared_repo_id_2 = 517639342

        with self.recorder.use_cassette(cassette_name):
            org = self.gh.organization("gardenlinux")
            secret = org.create_or_update_secret(
                "foo_shared_secret",
                self.encrypted_data,
                "selected",
                [shared_repo_id_1, shared_repo_id_2],
            )

            success = secret.delete_selected_repository(shared_repo_id_2)
            assert success is True

            shared_repos = secret.selected_repositories()
            shared_repo_count = 0
            for i in shared_repos:
                shared_repo_count += 1
                assert i.id != shared_repo_id_2
            assert shared_repo_count == 1


class TestOrganizationHook(IntegrationHelper):
    """Integration tests for OrganizationHook object."""

    def test_delete(self):
        """Test the ability to delete a hook on an organization."""
        self.token_login()
        cassette_name = self.cassette_name("delete")
        with self.recorder.use_cassette(cassette_name):
            o = self.gh.organization("vogelhome")
            hook = o.create_hook(
                "web",
                config={
                    "url": "https://httpbin.org/post",
                    "content_type": "json",
                },
            )
            deleted = hook.delete()

        assert deleted is True

    def test_edit(self):
        """Test the ability to edit a hook on an organization."""
        self.token_login()
        cassette_name = self.cassette_name("edit")
        with self.recorder.use_cassette(cassette_name):
            o = self.gh.organization("vogelhome")
            hook = o.create_hook(
                "web",
                config={
                    "url": "https://httpbin.org/post",
                    "content_type": "json",
                },
            )
            data = {
                "config": {
                    "url": "https://requestb.in/15u72q01",
                    "content_type": "json",
                },
                "events": ["pull_request"],
            }
            edited = hook.edit(**data)
            hook.delete()

        assert edited

    def test_ping(self):
        """Test the ability to ping a hook on an organization."""
        self.token_login()
        cassette_name = self.cassette_name("ping")
        with self.recorder.use_cassette(cassette_name):
            o = self.gh.organization("vogelhome")
            hook = o.create_hook(
                "web",
                config={
                    "url": "https://httpbin.org/post",
                    "content_type": "json",
                },
            )
            pinged = hook.ping()
            hook.delete()

        assert pinged<|MERGE_RESOLUTION|>--- conflicted
+++ resolved
@@ -1,8 +1,5 @@
 """Integration tests for methods implemented on Organization."""
-<<<<<<< HEAD
 import datetime
-=======
->>>>>>> 2043ad32
 
 import pytest
 

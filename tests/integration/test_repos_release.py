--- conflicted
+++ resolved
@@ -82,19 +82,11 @@
                                         preserve_exact_body_bytes=True):
             repository = self.gh.repository('sigmavirus24', 'github3.py')
             release = repository.release(76677)
-<<<<<<< HEAD
-            asset = next(release.iter_assets())
-            _, filename = tempfile.mkstemp()
-            assert asset._session.auth is not None
-            asset.download(filename)
-            assert asset._session.auth is not None
-=======
             asset = next(release.assets())
             _, filename = tempfile.mkstemp()
             assert asset.session.auth is not None
             asset.download(filename)
             assert asset.session.auth is not None
->>>>>>> 8b3d8c4a
 
         with open(filename, 'rb') as fd:
             assert len(fd.read(1024)) > 0

--- conflicted
+++ resolved
@@ -105,13 +105,8 @@
         self.token_login()
         cassette_name = self.cassette_name('organization_events')
         with self.recorder.use_cassette(cassette_name):
-<<<<<<< HEAD
             user = self.gh.me()
             events = list(user.organization_events('github3py', 25))
-=======
-            user = self.gh.user('omgjlk')
-            events = list(user.organization_events('ansible', 25))
->>>>>>> 0657d446
 
         assert len(events) > 0
         for event in events:

import pytest

from github3 import GitHubEnterprise, GitHubError
from github3.github import GitHub
from github3.projects import Project

from . import helper


def url_for(path=""):
    """Simple function to generate URLs with the base GitHub URL."""
    return "https://api.github.com/" + path.strip("/")


enterprise_url_for = helper.create_url_helper(
    "https://enterprise.github3.com"
)


class TestGitHub(helper.UnitHelper):
    described_class = GitHub
    example_data = None

    def test_activate_membership(self):
        self.instance.activate_membership("github3py")
        self.session.patch.assert_called_once_with(
            url_for("user/memberships/orgs/github3py"),
            data='{"state": "active"}',
        )

    def test_add_email_addresses(self):
        """Verify request to add email addresses for a user."""
        self.instance.add_email_addresses(
            ["example1@example.com", "example2@example.com"]
        )

        self.post_called_with(
            url_for("user/emails"),
            data=["example1@example.com", "example2@example.com"],
        )

    def test_add_email_addresses_with_empty_list(self):
        """Verify no request is sent for an empty list of addresses."""
        self.instance.add_email_addresses([])

        assert self.session.post.called is False

    def test_authorization(self):
        """Show that a user can retrieve a specific authorization by id."""
        self.instance.authorization(10)

        self.session.get.assert_called_once_with(url_for("authorizations/10"))

    def test_authorize_without_scope(self):
        """Show an authorization can be created for a user without scope."""
        self.instance.authorize("username", "password")
        self.session.temporary_basic_auth.assert_called_once_with(
            "username", "password"
        )
        self.post_called_with(
            url_for("authorizations"),
            data={
                "note": "",
                "note_url": "",
                "client_id": "",
                "client_secret": "",
            },
        )

    def test_authorize(self):
        """Show an authorization can be created for a user."""
        self.instance.authorize("username", "password", ["user", "repo"])

        self.session.temporary_basic_auth.assert_called_once_with(
            "username", "password"
        )
        self.post_called_with(
            url_for("authorizations"),
            data={
                "note": "",
                "note_url": "",
                "client_id": "",
                "client_secret": "",
                "scopes": ["user", "repo"],
            },
        )

    def test_check_authorization(self):
        """Test an app's ability to check a authorization token."""
        self.instance.set_client_id("client-id", "client-secret")
        self.instance.check_authorization("super-fake-access-token")

        self.session.get.assert_called_once_with(
            url_for("applications/client-id/tokens/super-fake-access-token"),
            params={"client_id": None, "client_secret": None},
            auth=("client-id", "client-secret"),
        )

    def test_create_gist(self):
        """Test the request to create a gist."""
        self.instance.create_gist(
            "description", {"example.py": {"content": "# example contents"}}
        )

        self.post_called_with(
            url_for("gists"),
            data={
                "description": "description",
                "files": {"example.py": {"content": "# example contents"}},
                "public": True,
            },
        )

    def test_create_gpg_key(self):
        """Test the request to create a GPG key."""
        self.instance.create_gpg_key("GPG key text")

        self.session.post.assert_called_once_with(
            url_for("user/gpg_keys"), '{"armored_public_key": "GPG key text"}'
        )

    def test_create_key(self):
        """Test the request to create a key."""
        self.instance.create_key("key_name", "key text", read_only=False)

        self.post_called_with(
            url_for("user/keys"),
            data={"title": "key_name", "key": "key text", "read_only": False},
        )

    def test_create_key_with_readonly(self):
        """ Test the request to create a key with read only"""
        self.instance.create_key("key_name", "key text", read_only=True)

        self.post_called_with(
            url_for("user/keys"),
            data={"title": "key_name", "key": "key text", "read_only": True},
        )

    def test_create_key_requires_a_key(self):
        """Test that no request is made with an empty key."""
        self.instance.create_key("title", "")

        assert self.session.post.called is False

    def test_create_key_requires_a_title(self):
        """Test that no request is made with an empty title."""
        self.instance.create_key("", "key text")

        assert self.session.post.called is False

    def test_create_repository(self):
        """Test the request to create a repository."""
        self.instance.create_repository("repo-name")

        self.post_called_with(
            url_for("user/repos"),
            data={
                "name": "repo-name",
                "description": "",
                "homepage": "",
                "private": False,
                "has_issues": True,
                "has_wiki": True,
                "auto_init": False,
                "gitignore_template": "",
                "has_projects": True
            },
        )

    def test_delete_email_addresses(self):
        """Verify the request to delete a user's email addresses."""
        self.instance.delete_email_addresses(
            ["example1@example.com", "example2@example.com"]
        )

        self.delete_called_with(
            url_for("user/emails"),
            data=["example1@example.com", "example2@example.com"],
        )

    def test_emojis(self):
        """Test the request to retrieve GitHub's emojis."""
        self.instance.emojis()

        self.session.get.assert_called_once_with(url_for("emojis"))

    def test_feeds(self):
        self.instance.feeds()

        self.session.get.assert_called_once_with(url_for("feeds"))

    def test_follow(self):
        """Test the request to follow a user."""
        self.instance.follow("username")

        self.session.put.assert_called_once_with(
            url_for("user/following/username")
        )

    def test_follow_requires_a_username(self):
        """Test that GitHub#follow requires a username."""
        self.instance.follow(None)

        assert self.session.put.called is False

    def test_gist(self):
        """Test the request to retrieve a specific gist."""
        self.instance.gist(10)

        self.session.get.assert_called_once_with(url_for("gists/10"))

    def test_gitignore_template(self):
        """Test the request to retrieve a gitignore template."""
        self.instance.gitignore_template("Python")

        self.session.get.assert_called_once_with(
            url_for("gitignore/templates/Python")
        )

    def test_gitignore_templates(self):
        """Test the request to retrieve gitignore templates."""
        self.instance.gitignore_templates()

        self.session.get.assert_called_once_with(
            url_for("gitignore/templates")
        )

    def test_gpg_key(self):
        """Verify the request to retrieve a GPG key."""
        self.instance.gpg_key(3)

        self.session.get.assert_called_once_with(url_for("user/gpg_keys/3"))

    def test_is_following(self):
        """Test the request to check if the user is following a user."""
        self.instance.is_following("username")

        self.session.get.assert_called_once_with(
            url_for("user/following/username")
        )

    def test_is_starred(self):
        """Test the request to check if the user starred a repository."""
        self.instance.is_starred("username", "repository")

        self.session.get.assert_called_once_with(
            url_for("user/starred/username/repository")
        )

    def test_is_starred_requires_an_owner(self):
        """Test that GitHub#is_starred requires an owner."""
        self.instance.is_starred(None, "repo")

        assert self.session.get.called is False

    def test_is_starred_requires_a_repo(self):
        """Test that GitHub#is_starred requires an repo."""
        self.instance.is_starred("username", None)

        assert self.session.get.called is False

    def test_issue(self):
        """Test the request to retrieve a single issue."""
        self.instance.issue("owner", "repo", 1)

        self.session.get.assert_called_once_with(
            url_for("repos/owner/repo/issues/1")
        )

    def test_issue_requires_username(self):
        """Test GitHub#issue requires a non-None username."""
        self.instance.issue(None, "foo", 1)

        assert self.session.get.called is False

    def test_issue_requires_repository(self):
        """Test GitHub#issue requires a non-None repository."""
        self.instance.issue("foo", None, 1)

        assert self.session.get.called is False

    def test_issue_requires_positive_issue_id(self):
        """Test GitHub#issue requires positive issue id."""
        self.instance.issue("foo", "bar", -1)

        assert self.session.get.called is False

    def test_key(self):
        """Verify request for retrieving a user's key."""
        self.instance.key(1)
        self.session.get.assert_called_once_with(url_for("user/keys/1"))

    def test_key_negative_id(self):
        """Verify request for retrieving a user's key."""
        self.instance.key(-1)
        self.session.get.called is False

    def test_license(self):
        """Verify the request to retrieve a license."""
        self.instance.license("MIT")

        self.session.get.assert_called_once_with(url_for("licenses/MIT"))

    def test_login(self):
        """Verify the request for user logging in."""
        self.instance.login("user", "password")
        self.session.basic_auth.assert_called_once_with("user", "password")

        self.session.two_factor_auth_callback.assert_called_once_with(None)

    def test_login_with_token(self):
        """Verify the request for user logging in."""
        token = "OauthToken"

        def _callback(x):
            return x

        callback = _callback
        self.instance.login(token=token, two_factor_callback=callback)
        self.session.token_auth.assert_called_once_with(token)
        self.session.two_factor_auth_callback.assert_called_once_with(
            callback
        )

    def test_markdown(self):
        """Verify the request for rendering a markdown document."""
        self.session.post.return_value = helper.mock.Mock(ok=True)
        text = "##Hello"
        mode = "markdown"
        self.instance.markdown(text=text, mode=mode)
        self.post_called_with(
            url_for("markdown"), data={"text": text, "mode": mode}, headers={}
        )

    def test_markdown_raw(self):
        """Verify the request for rendering a markdown document."""
        self.session.post.return_value = helper.mock.Mock(ok=True)
        text = "Hello"
        raw = True
        self.instance.markdown(text=text, raw=raw)
        self.session.post.assert_called_once_with(
            url_for("markdown/raw"),
            "Hello",
            headers={"content-type": "text/plain"},
        )

    def test_markdown_gfm(self):
        """Verify the request for rendering a markdown document."""
        self.session.post.return_value = helper.mock.Mock(ok=True)
        text = "##Hello"
        mode = "gfm"
        context = "sigmavirus24/github3.py"
        self.instance.markdown(text=text, mode=mode, context=context)
        self.post_called_with(
            url_for("markdown"),
            data={"text": text, "mode": mode, "context": context},
            headers={},
        )

    def test_me(self):
        """Test the ability to retrieve the authenticated user's info."""
        self.instance.me()

        self.session.get.assert_called_once_with(url_for("user"))

    def test_meta(self):
        """Verify the request for returning  incoming service hooks data."""
        self.instance.meta()
        self.session.get.assert_called_once_with(url_for("meta"))

    def test_octocat(self):
        """Verify the request for retrieving an easter egg."""
        self.session.get.return_value = helper.mock.Mock(ok=True, text="egg")
        egg = self.instance.octocat(say="hello")
        self.session.get.assert_called_once_with(
            url_for("octocat"), params={"s": "hello"}
        )

        assert egg == "egg"

    def test_octocat_response_not_ok(self):
        """Verify the request for retrieving an easter egg."""
        self.session.get.return_value = helper.mock.Mock(ok=False, text="egg")

        egg = self.instance.octocat(say="hello")

        assert egg == ""

    def test_organization(self):
        """Verify the request for retrieving an organization."""
        self.instance.organization(username="github3py")
        self.session.get.assert_called_once_with(url_for("orgs/github3py"))

    def test_project(self):
        """Test the ability to retrieve a project by its id."""
        self.instance.project(400543)

        self.session.get.assert_called_once_with(
            url_for("projects/400543"), headers=Project.CUSTOM_HEADERS
        )

    def test_project_card(self):
        """Test the ability to retrieve a project card by its id."""
        self.instance.project_card(2665856)

        self.session.get.assert_called_once_with(
            url_for("projects/columns/cards/2665856"),
            headers=Project.CUSTOM_HEADERS,
        )

    def test_project_column(self):
        """Test the ability to retrieve a project column by its id."""
        self.instance.project_column(957217)

        self.session.get.assert_called_once_with(
            url_for("projects/columns/957217"), headers=Project.CUSTOM_HEADERS
        )

    def test_pubsubhubbub(self):
        """Verify the request for creating a pubsubhubbub hook."""
        topic = (
            "hub.topic",
            "https://github.com/octocat/hello-world/events/push",
        )
        body = [
            ("hub.mode", "subscribe"),
            topic,
            ("hub.callback", "https://localhost/post"),
        ]
        data = dict([(k[4:], v) for k, v in body])
        self.instance.pubsubhubbub(**data)
        self.session.post.assert_called_once_with(
            url_for("hub"),
            body,
            headers={"Content-Type": "application/x-www-form-urlencoded"},
        )

    def test_pubsubhubbub_invalid_username(self):
        """Verify a valid call with invalid username does not call post."""
        topic = (
            "hub.topic",
            "https://github.com/-octocat/hello-world/events/push",
        )
        body = [
            ("hub.mode", "subscribe"),
            topic,
            ("hub.callback", "https://localhost/post"),
        ]
        data = dict([(k[4:], v) for k, v in body])
        self.instance.pubsubhubbub(**data)
        assert self.session.post.called is False

    def test_pubsubhubbub_valid_username(self):
        """Verify a valid call with valid username calls post."""
        topic = (
            "hub.topic",
            "https://github.com/o-cto-ca-t/hello-world/events/push",
        )
        body = [
            ("hub.mode", "subscribe"),
            topic,
            ("hub.callback", "https://localhost/post"),
        ]
        data = dict([(k[4:], v) for k, v in body])
        self.instance.pubsubhubbub(**data)
        assert self.session.post.called is True

    def test_pubsubhubbub_secret(self):
        """Verify the request for creating a pubsubhubbub hook."""
        topic = (
            "hub.topic",
            "https://github.com/octocat/hello-world/events/push",
        )
        body = [
            ("hub.mode", "subscribe"),
            topic,
            ("hub.callback", "https://localhost/post"),
            ("hub.secret", "secret"),
        ]
        data = dict([(k[4:], v) for k, v in body])
        self.instance.pubsubhubbub(**data)
        self.session.post.assert_called_once_with(
            url_for("hub"),
            body,
            headers={"Content-Type": "application/x-www-form-urlencoded"},
        )

    def test_pubsubhubbub_required_callback(self):
        """Verify the request for creating a pubsubhubbub hook."""
        topic = (
            "hub.topic",
            "https://github.com/octocat/hello-world/events/push",
        )
        body = [("hub.mode", "subscribe"), topic, ("hub.callback", "")]
        data = dict([(k[4:], v) for k, v in body])
        self.instance.pubsubhubbub(**data)
        assert self.session.post.called is False

    def test_pubsubhubbub_required_mode(self):
        """Verify the request for creating a pubsubhubbub hook."""
        topic = (
            "hub.topic",
            "https://github.com/octocat/hello-world/events/push",
        )
        body = [
            ("hub.mode", ""),
            topic,
            ("hub.callback", "https://localhost/post"),
        ]
        data = dict([(k[4:], v) for k, v in body])
        self.instance.pubsubhubbub(**data)
        assert self.session.post.called is False

    def test_pubsubhubbub_required_topic(self):
        """Verify the request for creating a pubsubhubbub hook."""
        body = [
            ("hub.mode", ""),
            ("hub.topic", ""),
            ("hub.callback", "https://localhost/post"),
        ]
        data = dict([(k[4:], v) for k, v in body])
        self.instance.pubsubhubbub(**data)
        assert self.session.post.called is False

    def test_pubsubhubbub_topic_no_match(self):
        """Verify the request for creating a pubsubhubbub hook."""
        body = [
            ("hub.mode", "subscribe"),
            ("hub.topic", ""),
            ("hub.callback", "https://localhost/post"),
        ]
        data = dict([(k[4:], v) for k, v in body])
        self.instance.pubsubhubbub(**data)
        assert self.session.post.called is False

    def test_pull_request(self):
        """Verify the request for retrieving a pull request."""
        self.instance.pull_request(
            owner="octocat", repository="hello-world", number=1
        )

        self.session.get.assert_called_once_with(
            url_for("repos/octocat/hello-world/pulls/1")
        )

    def test_pull_request_negative_id(self):
        """Verify the request for retrieving a pull request."""
        self.instance.pull_request(
            owner="octocat", repository="hello-world", number=-1
        )

        self.session.get.called is False

    def test_repository(self):
        """Verify the GET request for a repository."""
        self.instance.repository("user", "repo")

        self.session.get.assert_called_once_with(url_for("repos/user/repo"))

    def test_repository_with_invalid_repo(self):
        """Verify there is no call made for invalid repo combos."""
        self.instance.repository("user", None)

        assert self.session.get.called is False

    def test_repository_with_invalid_user(self):
        """Verify there is no call made for invalid username combos."""
        self.instance.repository(None, "repo")

        assert self.session.get.called is False

    def test_repository_with_invalid_user_and_repo(self):
        """Verify there is no call made for invalid user/repo combos."""
        self.instance.repository(None, None)

        assert self.session.get.called is False

    def test_repository_with_id(self):
        """Test the ability to retrieve a repository by its id."""
        self.instance.repository_with_id(10)

        self.session.get.assert_called_once_with(url_for("repositories/10"))

    def test_repository_with_id_requires_a_positive_id(self):
        """Test the ability to retrieve a repository by its id."""
        self.instance.repository_with_id(-10)

        assert self.session.get.called is False

    def test_repository_with_id_accepts_a_string(self):
        """Test the ability to retrieve a repository by its id."""
        self.instance.repository_with_id("10")

        self.session.get.assert_called_once_with(url_for("repositories/10"))

    def test_set_client_id(self):
        """Test the ability to set client id/secret."""
        auth = ("id000000000000000000", "secret99999999999999")
        self.instance.set_client_id(*auth)
        assert self.session.params["client_id"] == auth[0]
        assert self.session.params["client_secret"] == auth[1]

    def test_two_factor_login(self):
        """Test the ability to pass two_factor_callback."""
        self.instance.login(
            "username", "password", two_factor_callback=lambda *args: "foo"
        )

    def test_can_login_without_two_factor_callback(self):
        """Test that two_factor_callback is not required."""
        self.instance.login("username", "password")
        self.instance.login(token="token")

    def test_unfollow(self):
        """Verify the request for unfollowing a user."""
        self.instance.unfollow("sigmavirus24")
        self.session.delete.assert_called_once_with(
            url_for("user/following/sigmavirus24")
        )

    def test_unfollow_required_username(self):
        """Verify the request for unfollowing a user."""
        self.instance.unfollow("")
        self.session.delete.called is False

    def test_unstar(self):
        """Verify the request for unstarring a repository."""
        self.instance.unstar("sigmavirus24", "github3.py")
        self.session.delete.assert_called_once_with(
            url_for("user/starred/sigmavirus24/github3.py")
        )

    def test_unstar_requires_username(self):
        """Verify the request for unstarring a repository."""
        self.instance.unstar("", "github3.py")
        self.session.delete.called is False

    def test_unstar_requires_repository(self):
        """Verify the request for unstarring a repository."""
        self.instance.unstar("sigmavirus24", "")
        self.session.delete.called is False

    def test_unstar_requires_username_and_repository(self):
        """Verify the request for unstarring a repository."""
        self.instance.unstar("", "")
        self.session.delete.called is False

    def test_update_me(self):
        """Verify the request to update the authenticated user's profile."""
        self.instance.update_me(
            name="New name",
            email="email@example.com",
            blog="http://blog.example.com",
            company="Corp",
            location="here",
        )

        self.patch_called_with(
            url_for("user"),
            data={
                "name": "New name",
                "email": "email@example.com",
                "blog": "http://blog.example.com",
                "company": "Corp",
                "location": "here",
                "hireable": False,
            },
        )

    def test_user(self):
        """Test that a user can retrieve information about any user."""
        self.instance.user("username")

        self.session.get.assert_called_once_with(url_for("users/username"))

    def test_user_with_id(self):
        """Test that any user's information can be retrieved by id."""
        self.instance.user_with_id(10)

        self.session.get.assert_called_once_with(url_for("user/10"))

    def test_user_with_id_requires_a_positive_id(self):
        """Test that user_with_id requires a positive parameter."""
        self.instance.user_with_id(-10)

        assert self.session.get.called is False

    def test_user_with_id_accepts_a_string(self):
        """Test that any user's information can be retrieved by id."""
        self.instance.user_with_id("10")

        self.session.get.assert_called_once_with(url_for("user/10"))

    def test_set_user_agent_required_user_agent(self):
        self.instance.set_user_agent("")

        self.session.headers.update.called is False

    def test_set_user_agent(self):
        self.instance.set_user_agent("github3py")
        self.session.headers.update.assert_called_once_with(
            {"User-Agent": "github3py"}
        )

    def test_star_required_username_and_repo(self):
        assert self.instance.star(username="", repo="") is False

    def test_star_required_repo(self):
        assert self.instance.star(username="sigmavirus24", repo="") is False

    def test_star_required_username(self):
        assert self.instance.star(username="", repo="github3.py") is False

    def test_star(self):
        """Verify the request for starring a repository."""
        self.instance.star("sigmavirus24", "github3.py")

        self.session.put.assert_called_once_with(
            url_for("user/starred/sigmavirus24/github3.py")
        )

    def test_zen(self):
        """Verify the request for returning a quote from Zen of Github."""
        self.session.get.return_value = helper.mock.Mock(
            status_code=200, text="hello"
        )
        self.instance.zen()
        self.session.get.assert_called_once_with(url_for("zen"))


class TestGitHubIterators(helper.UnitIteratorHelper):
    described_class = GitHub
    example_data = None

    def test_all_events(self):
        """Show that one can iterate over all public events."""
        i = self.instance.all_events()
        self.get_next(i)

        self.session.get.assert_called_once_with(
            url_for("events"), params={"per_page": 100}, headers={}
        )

    def test_all_organizations(self):
        """Show that one can iterate over all organizations."""
        i = self.instance.all_organizations()
        self.get_next(i)

        self.session.get.assert_called_once_with(
            url_for("organizations"), params={"per_page": 100}, headers={}
        )

    def test_all_organizations_per_page(self):
        """Show that one can iterate over all organizations with per_page."""
        i = self.instance.all_organizations(per_page=25)
        self.get_next(i)

        self.session.get.assert_called_once_with(
            url_for("organizations"), params={"per_page": 25}, headers={}
        )

    def test_all_organizations_since(self):
        """Show that one can limit the organizations returned."""
        since = 100000
        i = self.instance.all_organizations(since=since)
        self.get_next(i)

        self.session.get.assert_called_once_with(
            url_for("organizations"),
            params={"per_page": 100, "since": since},
            headers={},
        )

    def test_all_repositories(self):
        """Show that one can iterate over all repositories."""
        i = self.instance.all_repositories()
        self.get_next(i)

        self.session.get.assert_called_once_with(
            url_for("repositories"), params={"per_page": 100}, headers={}
        )

    def test_all_repositories_per_page(self):
        """Show that one can iterate over all repositories with per_page."""
        i = self.instance.all_repositories(per_page=25)
        self.get_next(i)

        self.session.get.assert_called_once_with(
            url_for("repositories"), params={"per_page": 25}, headers={}
        )

    def test_all_repositories_since(self):
        """Show that one can limit the repositories returned."""
        since = 100000
        i = self.instance.all_repositories(since=since)
        self.get_next(i)

        self.session.get.assert_called_once_with(
            url_for("repositories"),
            params={"per_page": 100, "since": since},
            headers={},
        )

    def test_all_users(self):
        """Show that one can iterate over all users."""
        i = self.instance.all_users()
        self.get_next(i)

        self.session.get.assert_called_once_with(
            url_for("users"), params={"per_page": 100}, headers={}
        )

    def test_all_users_per_page(self):
        """Show that one can iterate over all users with per_page."""
        i = self.instance.all_users(per_page=25)
        self.get_next(i)

        self.session.get.assert_called_once_with(
            url_for("users"), params={"per_page": 25}, headers={}
        )

    def test_all_users_since(self):
        """Show that one can limit the users returned."""
        since = 100000
        i = self.instance.all_users(since=since)
        self.get_next(i)

        self.session.get.assert_called_once_with(
            url_for("users"),
            params={"per_page": 100, "since": since},
            headers={},
        )

    def test_authorizations(self):
        """
        Show that an authenticated user can iterate over their authorizations.
        """
        i = self.instance.authorizations()
        self.get_next(i)

        self.session.get.assert_called_once_with(
            url_for("authorizations"), params={"per_page": 100}, headers={}
        )

    def test_emails(self):
        """Show that an authenticated user can iterate over their emails."""
        i = self.instance.emails()
        self.get_next(i)

        self.session.get.assert_called_once_with(
            url_for("user/emails"), params={"per_page": 100}, headers={}
        )

    def test_followers(self):
        """
        Show that an authenticated user can iterate over their followers.
        """
        i = self.instance.followers()
        self.get_next(i)

        self.session.get.assert_called_once_with(
            url_for("user/followers"), params={"per_page": 100}, headers={}
        )

    def test_followers_require_auth(self):
        """Show that one needs to authenticate to use #followers."""
        self.session.has_auth.return_value = False
        with pytest.raises(GitHubError):
            self.instance.followers()

    def test_followers_of(self):
        """Show that one can authenticate over the followers of a user."""
        i = self.instance.followers_of("sigmavirus24")
        self.get_next(i)

        self.session.get.assert_called_once_with(
            url_for("users/sigmavirus24/followers"),
            params={"per_page": 100},
            headers={},
        )

    def test_following(self):
        """
        Show that an authenticated user can iterate the users they are
        following.
        """
        i = self.instance.following()
        self.get_next(i)

        self.session.get.assert_called_once_with(
            url_for("user/following"), params={"per_page": 100}, headers={}
        )

    def test_following_require_auth(self):
        """Show that one needs to authenticate to use #following."""
        self.session.has_auth.return_value = False
        with pytest.raises(GitHubError):
            self.instance.following()

    def test_followed_by(self):
        """
        Show that one can authenticate over the users followed by another.
        """
        i = self.instance.followed_by("sigmavirus24")
        self.get_next(i)

        self.session.get.assert_called_once_with(
            url_for("users/sigmavirus24/following"),
            params={"per_page": 100},
            headers={},
        )

    def test_gists(self):
        """Show that an authenticated user can iterate over their gists."""
        i = self.instance.gists()
        self.get_next(i)

        self.session.get.assert_called_once_with(
            url_for("gists"), params={"per_page": 100}, headers={}
        )

    def test_gists_by(self):
        """Show that an user's gists can be iterated over."""
        i = self.instance.gists_by("sigmavirus24")
        self.get_next(i)

        self.session.get.assert_called_once_with(
            url_for("users/sigmavirus24/gists"),
            params={"per_page": 100},
            headers={},
        )

    def test_gpg_keys(self):
        """Verify the request to iterate over the GPG keys."""
        i = self.instance.gpg_keys()
        self.get_next(i)

        self.session.get.assert_called_once_with(
            url_for("user/gpg_keys"), params={"per_page": 100}, headers={}
        )

    def test_issues(self):
        """Show that an authenticated user can iterate over their issues."""
        i = self.instance.issues()
        self.get_next(i)

        self.session.get.assert_called_once_with(
            url_for("issues"), params={"per_page": 100}, headers={}
        )

    def test_issues_with_params(self):
        """Show that issues can be filtered."""
        params = {
            "filter": "assigned",
            "state": "closed",
            "labels": "bug",
            "sort": "created",
            "direction": "asc",
            "since": "2012-05-20T23:10:27Z",
        }
        p = {"per_page": 100}
        p.update(params)

        i = self.instance.issues(**params)
        self.get_next(i)

        self.session.get.assert_called_once_with(
            url_for("issues"), params=p, headers={}
        )

    def test_keys(self):
        """
        Show that an authenticated user can iterate over their public keys.
        """
        i = self.instance.keys()
        self.get_next(i)

        self.session.get.assert_called_once_with(
            url_for("user/keys"), params={"per_page": 100}, headers={}
        )

    def test_licenses(self):
        """Verify the request to retrieve all licenses."""
        i = self.instance.licenses()
        self.get_next(i)

        self.session.get.assert_called_once_with(
            url_for("licenses"), params={"per_page": 100}, headers={}
        )

    def test_notifications(self):
        """
        Show that an authenticated user can iterate over their notifications.
        """
        i = self.instance.notifications()
        self.get_next(i)

        self.session.get.assert_called_once_with(
            url_for("notifications"), params={"per_page": 100}, headers={}
        )

    def test_notifications_participating_in(self):
        """Show that the user can filter by pariticpating."""
        i = self.instance.notifications(participating=True)
        self.get_next(i)

        self.session.get.assert_called_once_with(
            url_for("notifications"),
            params={"per_page": 100, "participating": "true"},
            headers={},
        )

    def test_notifications_all(self):
        """Show that the user can iterate over all of their notifications."""
        i = self.instance.notifications(all=True)
        self.get_next(i)

        self.session.get.assert_called_once_with(
            url_for("notifications"),
            params={"per_page": 100, "all": "true"},
            headers={},
        )

    def test_organization_issues(self):
        """Show that one can iterate over an organization's issues."""
        i = self.instance.organization_issues("org")
        self.get_next(i)

        self.session.get.assert_called_once_with(
            url_for("orgs/org/issues"), params={"per_page": 100}, headers={}
        )

    def test_organization_issues_with_params(self):
        """Show that one can pass parameters to #organization_issues."""
        params = {
            "filter": "assigned",
            "state": "closed",
            "labels": "bug",
            "sort": "created",
            "direction": "asc",
            "since": "2012-05-20T23:10:27Z",
        }
        i = self.instance.organization_issues("org", **params)
        self.get_next(i)

        p = {"per_page": 100}
        p.update(params)

        self.session.get.assert_called_once_with(
            url_for("orgs/org/issues"), params=p, headers={}
        )

    def test_organizations(self):
        """
        Show that one can iterate over all of the authenticated user's orgs.
        """
        i = self.instance.organizations()
        self.get_next(i)

        self.session.get.assert_called_once_with(
            url_for("user/orgs"), params={"per_page": 100}, headers={}
        )

    def test_organizations_with(self):
        """Show that one can iterate over all of a user's orgs."""
        i = self.instance.organizations_with("sigmavirus24")
        self.get_next(i)

        self.session.get.assert_called_once_with(
            url_for("users/sigmavirus24/orgs"),
            params={"per_page": 100},
            headers={},
        )

    def test_public_gists(self):
        """Show that all public gists can be iterated over."""
        i = self.instance.public_gists()
        self.get_next(i)

        self.session.get.assert_called_once_with(
            url_for("gists/public"), params={"per_page": 100}, headers={}
        )

    def test_public_gists_since(self):
        """Show that public gists can be filtered by date."""
        since = "2018-07-13T00:00:00Z"
        i = self.instance.public_gists(since=since)
        self.get_next(i)

        self.session.get.assert_called_once_with(
            url_for("gists/public"),
            params={"per_page": 100, "since": since},
            headers={},
        )

    def test_repository_invitations(self):
        """Verify the request to iterate over the repository invitations."""
        i = self.instance.repository_invitations()
        self.get_next(i)

        self.session.get.assert_called_once_with(
            url_for("user/repository_invitations"),
            params={"per_page": 100},
            headers={},
        )

    def test_respositories(self):
        """
        Show that an authenticated user can iterate over their repositories.
        """
        i = self.instance.repositories()
        self.get_next(i)

        self.session.get.assert_called_once_with(
            url_for("user/repos"), params={"per_page": 100}, headers={}
        )

    def test_respositories_accepts_params(self):
        """Show that an #repositories accepts params."""
        i = self.instance.repositories(
            type="all", direction="desc", sort="created"
        )
        self.get_next(i)

        self.session.get.assert_called_once_with(
            url_for("user/repos"),
            params={
                "per_page": 100,
                "type": "all",
                "direction": "desc",
                "sort": "created",
            },
            headers={},
        )

    def test_issues_on(self):
        """Show that a user can iterate over a repository's issues."""
        i = self.instance.issues_on("owner", "repo")
        self.get_next(i)

        self.session.get.assert_called_once_with(
            url_for("repos/owner/repo/issues"),
            params={"per_page": 100},
            headers={},
        )

    def test_issues_on_with_params(self):
        """Show that #issues_on accepts multiple parameters."""
        params = {
            "milestone": 1,
            "state": "all",
            "assignee": "owner",
            "mentioned": "someone",
            "labels": "bug,high",
        }
        i = self.instance.issues_on("owner", "repo", **params)
        self.get_next(i)

        params.update(per_page=100)

        self.session.get.assert_called_once_with(
            url_for("repos/owner/repo/issues"), params=params, headers={}
        )

    def test_starred(self):
        """
        Show that one can iterate over an authenticated user's stars.
        """
        i = self.instance.starred()
        self.get_next(i)

        self.session.get.assert_called_once_with(
            url_for("user/starred"), params={"per_page": 100}, headers={}
        )

    def test_starred_by(self):
        """Show that one can iterate over a user's stars."""
        i = self.instance.starred_by("sigmavirus24")
        self.get_next(i)

        self.session.get.assert_called_once_with(
            url_for("users/sigmavirus24/starred"),
            params={"per_page": 100},
            headers={},
        )

    def test_subscriptions(self):
        """
        Show that one can iterate over an authenticated user's subscriptions.
        """
        i = self.instance.subscriptions()
        self.get_next(i)

        self.session.get.assert_called_once_with(
            url_for("user/subscriptions"),
            params={"per_page": 100},
            headers={},
        )

    def test_subscriptions_for(self):
        """Show that one can iterate over a user's subscriptions."""
        i = self.instance.subscriptions_for("sigmavirus24")
        self.get_next(i)

        self.session.get.assert_called_once_with(
            url_for("users/sigmavirus24/subscriptions"),
            params={"per_page": 100},
            headers={},
        )

    def test_user_issues(self):
        """Test that one can iterate over a user's issues."""
        i = self.instance.user_issues()
        # Get the next item from the iterator
        self.get_next(i)

        self.session.get.assert_called_once_with(
            url_for("user/issues"), params={"per_page": 100}, headers={}
        )

    def test_user_issues_with_parameters(self):
        """Test that one may pass parameters to GitHub#user_issues."""
        # Set up the parameters to be sent
        params = {
            "filter": "assigned",
            "state": "closed",
            "labels": "bug",
            "sort": "created",
            "direction": "asc",
            "since": "2012-05-20T23:10:27Z",
            "per_page": 25,
        }

        # Make the call with the paramters
        i = self.instance.user_issues(**params)
        self.get_next(i)

        self.session.get.assert_called_once_with(
            url_for("user/issues"), params=params, headers={}
        )

    def test_repositories_by(self):
        """Test that one can iterate over a user's repositories."""
        i = self.instance.repositories_by("sigmavirus24")

        # Get the next item from the iterator
        self.get_next(i)

        self.session.get.assert_called_once_with(
            url_for("users/sigmavirus24/repos"),
            params={"per_page": 100},
            headers={},
        )

    def test_repositories_by_with_type(self):
        """
        Test that one can iterate over a user's repositories with a type.
        """
        i = self.instance.repositories_by("sigmavirus24", "all")

        self.get_next(i)

        self.session.get.assert_called_once_with(
            url_for("users/sigmavirus24/repos"),
            params={"per_page": 100, "type": "all"},
            headers={},
        )


class TestGitHubSearchIterators(helper.UnitSearchIteratorHelper):

    """Test GitHub methods that return search iterators."""

    described_class = GitHub
    example_data = None

    def test_search_code(self):
        """Verify the request to search for code."""
        i = self.instance.search_code(
            "addClass in:file language:js repo:jquery/jquery"
        )
        self.get_next(i)

        self.session.get.assert_called_once_with(
            url_for("search/code"),
            params={
                "per_page": 100,
                "q": "addClass in:file language:js repo:jquery/jquery",
            },
            headers={},
        )

    def test_search_commits(self):
        """Verify the request to search for commits."""
        i = self.instance.search_commits("css repo:octocat/Spoon-Knife")
        self.get_next(i)

        self.session.get.assert_called_once_with(
            url_for("search/commits"),
            params={"per_page": 100, "q": "css repo:octocat/Spoon-Knife"},
            headers={"Accept": "application/vnd.github.cloak-preview"},
        )

    def test_search_issues(self):
        """Verify the request to search for issues."""
        i = self.instance.search_issues(
            "windows label:bug language:python state:open",
            sort="created",
            order="asc",
        )
        self.get_next(i)

        self.session.get.assert_called_once_with(
            url_for("search/issues"),
            params={
                "order": "asc",
                "per_page": 100,
                "q": "windows label:bug language:python state:open",
                "sort": "created",
            },
            headers={},
        )

    def test_search_repositories(self):
        """Verify the request to search for repositories."""
        i = self.instance.search_repositories(
            "tetris language:assembly", sort="stars", order="asc"
        )
        self.get_next(i)

        self.session.get.assert_called_once_with(
            url_for("search/repositories"),
            params={
                "order": "asc",
                "per_page": 100,
                "q": "tetris language:assembly",
                "sort": "stars",
            },
            headers={},
        )

    def test_search_users(self):
        """Verify the request to search for users."""
        i = self.instance.search_users("tom repos:>42 followers:>1000")
        self.get_next(i)

        self.session.get.assert_called_once_with(
            url_for("search/users"),
            params={"per_page": 100, "q": "tom repos:>42 followers:>1000"},
            headers={},
        )


class TestGitHubRequiresAuthentication(
    helper.UnitRequiresAuthenticationHelper
):

    """Test methods that require authentication."""

    described_class = GitHub
    example_data = None

    def test_activate_membership(self):
        """Verify that activating a membership requires authentication."""
        self.assert_requires_auth(self.instance.activate_membership)

    def test_add_email_addresses(self):
        """Verify a user must be authenticated to add email addresses."""
        self.assert_requires_auth(self.instance.add_email_addresses, [])

    def test_authorization(self):
        """A user must be authenticated to retrieve an authorization."""
        self.assert_requires_auth(self.instance.authorization, 1)

    def test_authorizations(self):
        """Show that one needs to authenticate to use #authorizations."""
        self.assert_requires_auth(self.instance.authorizations)

    def test_create_gpg_key(self):
        """Show that GitHub#create_gpg_key requires auth."""
        self.assert_requires_auth(self.instance.create_gpg_key)

    def test_create_issue(self):
        """Show that GitHub#create_issue requires auth."""
        self.assert_requires_auth(
            self.instance.create_issue, "owner", "repo", "title"
        )

    def test_create_key(self):
        """Show that GitHub#create_key requires auth."""
        self.assert_requires_auth(self.instance.create_key, "title", "key")

    def test_create_repository(self):
        """Show that GitHub#create_repository requires auth."""
        self.assert_requires_auth(self.instance.create_repository, "repo")

    def test_delete_email_addresses(self):
        """Verify a user must be authenticated to delete email addresses."""
        self.assert_requires_auth(self.instance.delete_email_addresses, [])

    def test_emails(self):
        """Show that one needs to authenticate to use #emails."""
        self.assert_requires_auth(self.instance.emails)

    def test_feeds(self):
        """Show that one needs to authenticate to use #feeds."""
        self.assert_requires_auth(self.instance.feeds)

    def test_follow(self):
        """Show that one needs to authenticate to use #follow."""
        self.assert_requires_auth(self.instance.follow, "foo")

    def test_gists(self):
        """Show that one needs to authenticate to use #gists."""
        self.assert_requires_auth(self.instance.gists)

    def test_is_following(self):
        """Show that GitHub#is_following requires authentication."""
        self.assert_requires_auth(self.instance.is_following, "foo")

    def test_is_starred(self):
        """Show that GitHub#is_starred requires authentication."""
        self.assert_requires_auth(self.instance.is_starred, "foo", "bar")

    def test_issues(self):
        """Show that one needs to authenticate to use #issues."""
        self.assert_requires_auth(self.instance.issues)

    def test_key(self):
        """Show that retrieving user key requires authentication."""
        self.assert_requires_auth(self.instance.key, 1)

    def test_keys(self):
        """Show that one needs to authenticate to use #keys."""
        self.assert_requires_auth(self.instance.keys)

    def test_me(self):
        """Show that GitHub#me requires authentication."""
        self.assert_requires_auth(self.instance.me)

    def test_notifications(self):
        """Show that one needs to authenticate to use #gists."""
        self.assert_requires_auth(self.instance.notifications)

    def test_organization_issues(self):
        """Show that one needs to authenticate to use #organization_issues."""
        self.assert_requires_auth(self.instance.organization_issues, "org")

    def test_organizations(self):
        """Show that one needs to authenticate to use #organizations."""
        self.assert_requires_auth(self.instance.organizations)

    def test_pubsubhubbub(self):
        """Show that one needs to authenticate to use pull request."""
        self.assert_requires_auth(
            self.instance.pubsubhubbub, mode="", topic="", callback=""
        )

    def test_repositories(self):
        """Show that one needs to authenticate to use #repositories."""
        self.assert_requires_auth(self.instance.repositories)

    def test_repository_invitations(self):
        """Show that getting the repo invitations requires authentication."""
        self.assert_requires_auth(self.instance.repository_invitations)

    def test_star(self):
        """Show that starring a repository requires authentication."""
        self.assert_requires_auth(self.instance.star, username="", repo="")

    def test_starred(self):
        """Show that one needs to authenticate to use #starred."""
        self.assert_requires_auth(self.instance.starred)

    def test_unfollow(self):
        """Show that unfollowing a user requires authentication."""
        self.assert_requires_auth(self.instance.unfollow, "foo")

    def test_unstar(self):
        """Show that unstarring requires authentication."""
        self.assert_requires_auth(self.instance.unstar, username="", repo="")

    def test_user_issues(self):
        """Show that GitHub#user_issues requires authentication."""
        self.assert_requires_auth(self.instance.user_issues)


class TestGitHubAuthorizations(helper.UnitHelper):
    described_class = GitHub
    example_data = None

    def create_session_mock(self, *args):
        session = super(TestGitHubAuthorizations, self).create_session_mock(
            *args
        )
        session.retrieve_client_credentials.return_value = ("id", "secret")
        return session

    def test_revoke_authorization(self):
        """Test that GitHub#revoke_authorization calls the expected methods.

        It should use the session's delete and temporary_basic_auth methods.
        """
        self.instance.revoke_authorization("access_token")
        self.session.delete.assert_called_once_with(
            "https://api.github.com/applications/id/tokens/access_token",
            params={"client_id": None, "client_secret": None},
        )
        self.session.temporary_basic_auth.assert_called_once_with(
            "id", "secret"
        )

    def test_revoke_authorizations(self):
        """Test that GitHub#revoke_authorizations calls the expected methods.

        It should use the session's delete and temporary_basic_auth methods.
        """
        self.instance.revoke_authorizations()
        self.session.delete.assert_called_once_with(
            "https://api.github.com/applications/id/tokens",
            params={"client_id": None, "client_secret": None},
        )
        self.session.temporary_basic_auth.assert_called_once_with(
            "id", "secret"
        )


class TestGitHubEnterprise(helper.UnitGitHubEnterpriseHelper):

    described_class = GitHubEnterprise

    def test_admin_stats(self):
        """Verify the request for checking admin stats."""
        self.instance.admin_stats(option="all")
        self.session.get.assert_called_once_with(
            enterprise_url_for("enterprise/stats/all")
        )

    def test_str(self):
        """Show that instance string is formatted correctly."""
        assert str(self.instance) == "<GitHub Enterprise [{0}]>".format(
            enterprise_url_for()
<<<<<<< HEAD
        )


class TestGitHubStatus(helper.UnitHelper):

    """Test methods on GitHubStatus."""

    described_class = GitHubStatus

    def test_api(self):
        """Verify the request for /api."""
        with helper.mock.patch.object(GitHubStatus, "_recipe") as _recipe:
            self.instance.api()
            _recipe.assert_called_once_with("api.json")

    def test_last_message(self):
        """Verify the request for /api/last-message."""
        with helper.mock.patch.object(GitHubStatus, "_recipe") as _recipe:
            self.instance.last_message()
            _recipe.assert_called_once_with("api", "last-message.json")

    def test_messages(self):
        """Verify the request for /api/messages."""
        with helper.mock.patch.object(GitHubStatus, "_recipe") as _recipe:
            self.instance.messages()
            _recipe.assert_called_once_with("api", "messages.json")

    def test_status(self):
        """Verify the request for /api/status."""
        with helper.mock.patch.object(GitHubStatus, "_recipe") as _recipe:
            self.instance.status()
            _recipe.assert_called_once_with("api", "status.json")


class TestGitHubIssue797(helper.UnitHelper):
    described_class = GitHub

    def test_issue_797(self):
        """user auth without user scope"""
        import mock

        without_user_scope_json = {
            "login": "hogehoge",
            "id": 1,
            "node_id": "xxxxxxxx",
            "avatar_url": "https://github.com/images/error/hogehoge.gif",
            "gravatar_id": "",
            "url": "https://api.github.com/users/hogehoge",
            "html_url": "https://github.com/hogehoge",
            "followers_url": "https://api.github.com/users/hogehoge/followers",
            "following_url":
                "https://api.github.com/users/hogehoge/following{/other_user}",
            "gists_url":
                "https://api.github.com/users/hogehoge/gists{/gist_id}",
            "starred_url":
                "https://api.github.com/users/hogehoge/starred{/owner}{/repo}",
            "subscriptions_url":
                "https://api.github.com/users/hogehoge/subscriptions",
            "organizations_url": "https://api.github.com/users/hogehoge/orgs",
            "repos_url": "https://api.github.com/users/hogehoge/repos",
            "events_url":
                "https://api.github.com/users/hogehoge/events{/privacy}",
            "received_events_url":
                "https://api.github.com/users/hogehoge/received_events",
            "type": "User",
            "site_admin": False,
            "name": "fugafuga hogehoge",
            "company": "GitHub",
            "blog": "https://example.com/blog",
            "location": "Tokyo",
            "email": "hogehoge@example.com",
            "hireable": False,
            "bio": "There once was...",
            "public_repos": 2,
            "public_gists": 1,
            "followers": 20,
            "following": 0,
            "created_at": "2018-11-30T09:25:26Z",
            "updated_at": "2018-11-30T09:38:56Z",
        }
        self.session.get.return_value = mock.Mock(
            status_code=200, json=lambda: without_user_scope_json
        )
        user = self.instance.me()
        self.assertEqual(
            [
                user.disk_usage,
                user.owned_private_repos_count,
                user.total_private_repos_count,
                user.plan,
            ],
            [None, None, None, None],
=======
>>>>>>> 700aafc8
        )<|MERGE_RESOLUTION|>--- conflicted
+++ resolved
@@ -1541,7 +1541,6 @@
         """Show that instance string is formatted correctly."""
         assert str(self.instance) == "<GitHub Enterprise [{0}]>".format(
             enterprise_url_for()
-<<<<<<< HEAD
         )
 
 
@@ -1634,6 +1633,4 @@
                 user.plan,
             ],
             [None, None, None, None],
-=======
->>>>>>> 700aafc8
         )
<<<<<<< HEAD
from .helper import UnitHelper
from github3.structs import GitHubIterator, NullObject

import mock
import pytest

=======
from .helper import UnitHelper, mock
from github3.structs import GitHubIterator

>>>>>>> c086c674

class TestGitHubIterator(UnitHelper):
    described_class = GitHubIterator

    def setUp(self):
        super(TestGitHubIterator, self).setUp()
        self.count = -1
        self.cls = object

    def create_instance_of_described_class(self):
        self.url = 'https://api.github.com/users'
        klass = lambda *args: args
        instance = self.described_class(count=-1, url=self.url, cls=klass,
                                        session=self.session)
        return instance

    def test_sets_per_page_to_100(self):
        """Test that the Iterator defaults the per_page parameter to 100"""
        self.session.get.return_value = mock.Mock(status_code=200,
                                                  json=lambda: [],
                                                  links={})

        for i in self.instance:
            break

        self.session.get.assert_called_once_with(
            self.url, params={'per_page': 100}, headers={}
            )

    def test_stores_headers_properly(self):
        headers = {'Accept': 'foo'}
        session, url, count, cls = self.session, self.url, self.count, self.cls
        i = GitHubIterator(count, url, cls, session, headers=headers)
        assert i.headers != {}
        assert i.headers.get('Accept') == 'foo'


class TestNullObject(UnitHelper):
    described_class = NullObject

    def create_instance_of_described_class(self):
        return self.described_class()

    def test_returns_empty_list(self):
        assert list(self.instance) == []

    def test_contains_nothing(self):
        assert 'foo' not in self.instance

    def test_returns_itself_when_called(self):
        assert self.instance('foo', 'bar', 'bogus') is self.instance

    def test_returns_empty_string(self):
        assert str(self.instance) == ''

    def test_allows_arbitrary_attributes(self):
        assert self.instance.attr is self.instance

    def test_allows_arbitrary_attributes_to_be_set(self):
        self.instance.attr = 'new'
        assert self.instance.attr is self.instance

    def test_provides_an_api_to_check_if_it_is_null(self):
        assert self.instance.is_null()

    def test_stops_iteration(self):
        with pytest.raises(StopIteration):
            next(self.instance)

    def test_next_raises_stops_iteration(self):
        with pytest.raises(StopIteration):
            self.instance.next()

    def test_getitem_returns_itself(self):
        assert self.instance['attr'] is self.instance

    def test_setitem_sets_nothing(self):
        self.instance['attr'] = 'attr'
        assert self.instance['attr'] is self.instance

    def test_turns_into_unicode(self):
        unicode_str = b''.decode('utf-8')
        try:
            assert unicode(self.instance) == unicode_str
        except NameError:
            assert str(self.instance) == unicode_str

    def test_instances_are_falsey(self):
        if self.instance:
            pytest.fail()

    def test_instances_can_be_coerced_to_zero(self):
        assert int(self.instance) == 0<|MERGE_RESOLUTION|>--- conflicted
+++ resolved
@@ -1,15 +1,8 @@
-<<<<<<< HEAD
-from .helper import UnitHelper
+from .helper import UnitHelper, mock
 from github3.structs import GitHubIterator, NullObject
 
-import mock
 import pytest
 
-=======
-from .helper import UnitHelper, mock
-from github3.structs import GitHubIterator
-
->>>>>>> c086c674
 
 class TestGitHubIterator(UnitHelper):
     described_class = GitHubIterator
